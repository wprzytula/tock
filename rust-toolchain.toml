--- conflicted
+++ resolved
@@ -3,10 +3,12 @@
 # Copyright Tock Contributors 2023.
 
 [toolchain]
-<<<<<<< HEAD
-channel = "nightly-2024-04-19"
-=======
 channel = "nightly-2024-05-26"
->>>>>>> 32ad86b2
 components = ["miri", "llvm-tools", "rust-src", "rustfmt", "clippy"]
-targets = ["thumbv6m-none-eabi", "thumbv7em-none-eabi", "thumbv7em-none-eabihf", "riscv32imc-unknown-none-elf", "riscv32imac-unknown-none-elf"]+targets = [
+    "thumbv6m-none-eabi",
+    "thumbv7em-none-eabi",
+    "thumbv7em-none-eabihf",
+    "riscv32imc-unknown-none-elf",
+    "riscv32imac-unknown-none-elf",
+]