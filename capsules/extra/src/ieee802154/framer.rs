// Licensed under the Apache License, Version 2.0 or the MIT License.
// SPDX-License-Identifier: Apache-2.0 OR MIT
// Copyright Tock Contributors 2022.

//! Implements IEEE 802.15.4 MAC device abstraction over a 802.15.4 MAC interface.
//! Allows its users to prepare and send frames in plaintext, handling 802.15.4
//! encoding and security procedures (in the future) transparently.
//!
//! However, certain IEEE 802.15.4 MAC device concepts are not implemented in
//! this layer of abstraction and instead handled in hardware for performance
//! purposes. These include CSMA-CA backoff, FCS generation and authentication,
//! and automatic acknowledgement. Radio power management and channel selection
//! is also passed down to the MAC control layer.
//!
//! Usage
//! -----
//!
//! To use this capsule, we need an implementation of a hardware
//! `capsules::ieee802154::mac::Mac`. Suppose we have such an implementation of type
//! `XMacDevice`.
//!
//! ```rust,ignore
//! let xmac: &XMacDevice = /* ... */;
//! let mac_device = static_init!(
//!     capsules::ieee802154::mac::Framer<'static, XMacDevice>,
//!     capsules::ieee802154::mac::Framer::new(xmac));
//! xmac.set_transmit_client(mac_device);
//! xmac.set_receive_client(mac_device, &mut MAC_RX_BUF);
//! xmac.set_config_client(mac_device);
//! ```
//!
//! The `mac_device` device is now set up. Users of the MAC device can now
//! configure the underlying radio, prepare and send frames:
//!
//! ```rust,ignore
//! mac_device.set_pan(0xABCD);
//! mac_device.set_address(0x1008);
//! mac_device.config_commit();
//!
//! let frame = mac_device
//!     .prepare_data_frame(&mut STATIC_BUFFER,
//!                         0xABCD, MacAddress::Short(0x1008),
//!                         0xABCD, MacAddress::Short(0x1009),
//!                         None)
//!     .ok()
//!     .map(|frame| {
//!         let rval = frame.append_payload(&mut SOME_DATA[..10]);
//!         if rval == Ok(()) {
//!             let (rval, _) = mac_device.transmit(frame);
//!             rval
//!         } else {
//!             rval
//!         }
//!     });
//! ```
//!
//! You should also be able to set up the userspace driver for receiving/sending
//! 802.15.4 frames:
//!
//! ```rust,ignore
//! # use kernel::static_init;
//!
//! let radio_capsule = static_init!(
//!     capsules::ieee802154::RadioDriver<'static>,
//!     capsules::ieee802154::RadioDriver::new(mac_device, board_kernel.create_grant(&grant_cap), &mut RADIO_BUF));
//! mac_device.set_key_procedure(radio_capsule);
//! mac_device.set_device_procedure(radio_capsule);
//! mac_device.set_transmit_client(radio_capsule);
//! mac_device.set_receive_client(radio_capsule);
//! ```

//
// TODO: Encryption/decryption
// TODO: Sending beacon frames
// TODO: Channel scanning
//

use crate::ieee802154::device::{MacDevice, RxClient, SecuredFrameNoDecryptRxClient, TxClient};
use crate::ieee802154::mac::Mac;
use crate::net::ieee802154::{
    FrameType, FrameVersion, Header, KeyId, MacAddress, PanID, Security, SecurityLevel,
};
use crate::net::stream::SResult;
use crate::net::stream::{encode_bytes, encode_u32, encode_u8};

use core::cell::Cell;

use kernel::hil::radio::{self, LQI_SIZE};
use kernel::hil::symmetric_encryption::{CCMClient, AES128CCM};
use kernel::processbuffer::ReadableProcessSlice;
use kernel::utilities::cells::{MapCell, OptionalCell};
use kernel::utilities::leasable_buffer::SubSliceMut;
use kernel::ErrorCode;

/// A `Frame` wraps a static mutable byte slice and keeps just enough
/// information about its header contents to expose a restricted interface for
/// modifying its payload. This enables the user to abdicate any concerns about
/// where the payload should be placed in the buffer.
#[derive(Eq, PartialEq, Debug)]
pub struct Frame {
    buf: &'static mut [u8],
    info: FrameInfo,
}

/// This contains just enough information about a frame to determine
///
/// 1. How to encode it once its payload has been finalized
/// 2. The sizes of the mac header, payload and MIC tag length to be added
///
/// These offsets are relative to the PSDU or `buf[radio::PSDU_OFFSET..]` so
/// that the mac frame length is `data_offset + data_len`
#[derive(Copy, Clone, Eq, PartialEq, Debug)]
struct FrameInfo {
    frame_type: FrameType,

    // The MAC payload, including Payload IEs
    mac_payload_offset: usize,
    // The data payload, not including Payload IEs
    data_offset: usize,
    // The length of the data payload, not including MIC and FCS
    data_len: usize,
    // The length of the MIC
    mic_len: usize,

    // Security level, key, and nonce
    security_params: Option<(SecurityLevel, [u8; 16], [u8; 13])>,
}

impl Frame {
    /// Consumes the frame and retrieves the buffer it wraps
    pub fn into_buf(self) -> &'static mut [u8] {
        self.buf
    }

    /// Calculates how much more data this frame can hold
    pub fn remaining_data_capacity(&self) -> usize {
        self.buf.len() - self.info.secured_length()
    }

    /// Appends payload bytes into the frame if possible
    pub fn append_payload(&mut self, payload: &[u8]) -> Result<(), ErrorCode> {
        if payload.len() > self.remaining_data_capacity() {
            return Err(ErrorCode::NOMEM);
        }
        let begin = self.info.unsecured_length();
        self.buf[begin..begin + payload.len()].copy_from_slice(payload);
        self.info.data_len += payload.len();

        Ok(())
    }

    /// Appends payload bytes from a process slice into the frame if
    /// possible
    pub fn append_payload_process(
        &mut self,
        payload_buf: &ReadableProcessSlice,
    ) -> Result<(), ErrorCode> {
        if payload_buf.len() > self.remaining_data_capacity() {
            return Err(ErrorCode::NOMEM);
        }
        let begin = self.info.unsecured_length();
        payload_buf.copy_to_slice(&mut self.buf[begin..begin + payload_buf.len()]);
        self.info.data_len += payload_buf.len();

        Ok(())
    }
}

impl FrameInfo {
    /// Current size of the frame, not including the MAC footer or the MIC
    fn unsecured_length(&self) -> usize {
        self.data_offset + self.data_len
    }

    /// Current size of the frame, not including the MAC footer but including
    /// the MIC
    fn secured_length(&self) -> usize {
        self.data_offset + self.data_len + self.mic_len
    }

    /// Compute the offsets in the buffer for the a data and m data fields in
    /// the CCM* authentication and encryption procedures which depends on the
    /// frame type and security levels. Returns the (offset, len) of the m data
    /// fields, not including the MIC. The a data is always the remaining prefix
    /// of the header, so it can be determined implicitly.
    #[allow(dead_code)]
    fn ccm_encrypt_ranges(&self) -> (usize, usize) {
        // IEEE 802.15.4-2015: Table 9-1. Exceptions to Private Payload field
        // The boundary between open and private payload fields depends
        // on the type of frame.
        let private_payload_offset = match self.frame_type {
            FrameType::Beacon => {
                // Beginning of beacon payload field
                unimplemented!()
            }
            FrameType::MACCommand => {
                // Beginning of MAC command content field
                unimplemented!()
            }
            _ => {
                // MAC payload field, which includes payload IEs
                self.mac_payload_offset
            }
        };

        // IEEE 802.15.4-2015: Table 9-3. a data and m data
        let encryption_needed = self
            .security_params
            .map_or(false, |(level, _, _)| level.encryption_needed());
        if !encryption_needed {
            // If only integrity is need, a data is the whole frame
            (self.unsecured_length(), 0)
        } else {
            // Otherwise, a data is the header and the open payload, and
            // m data is the private payload field; unsecured length is the end of
            // private payload, length of private payload is difference between
            // the offset and unsecured length
            (
                private_payload_offset,                           // m_offset
                self.unsecured_length() - private_payload_offset, // m_len
            )
        }
    }
}

/// Generate a 15.4 CCM nonce from the device address, frame counter, and SecurityLevel
pub fn get_ccm_nonce(device_addr: &[u8; 8], frame_counter: u32, level: SecurityLevel) -> [u8; 13] {
    let mut nonce = [0u8; 13];
    let encode_ccm_nonce = |buf: &mut [u8]| {
        let off = enc_consume!(buf; encode_bytes, device_addr.as_ref());
        let off = enc_consume!(buf, off; encode_u32, frame_counter);
        let off = enc_consume!(buf, off; encode_u8, level as u8);
        stream_done!(off);
    };
    match encode_ccm_nonce(&mut nonce).done() {
        None => {
            // This should not be possible
            panic!("Failed to produce ccm nonce");
        }
        Some(_) => nonce,
    }
}

/// The needed buffer size might be bigger than an MTU, because
/// the CCM* authentication procedure
///
/// - adds an extra 16-byte block in front of the a and m data
/// - prefixes the a data with a length encoding and pads the result
/// - pads the m data to 16-byte blocks
pub const CRYPT_BUF_SIZE: usize = radio::MAX_MTU + 3 * 16;

/// IEEE 802.15.4-2015, 9.2.2, KeyDescriptor lookup procedure.
/// Trait to be implemented by an upper layer that manages the list of 802.15.4
/// key descriptors. This trait interface enables the lookup procedure to be
/// implemented either explicitly (managing a list of KeyDescriptors) or
/// implicitly with some equivalent logic.
pub trait KeyProcedure {
    /// Lookup the KeyDescriptor matching the provided security level and key ID
    /// mode and return the key associated with it.
    fn lookup_key(&self, level: SecurityLevel, key_id: KeyId) -> Option<[u8; 16]>;
}

/// IEEE 802.15.4-2015, 9.2.5, DeviceDescriptor lookup procedure.
/// Trait to be implemented by an upper layer that manages the list of 802.15.4
/// device descriptors. This trait interface enables the lookup procedure to be
/// implemented either explicitly (managing a list of DeviceDescriptors) or
/// implicitly with some equivalent logic.
pub trait DeviceProcedure {
    /// Look up the extended MAC address of a device given either its short or
    /// long address. As defined in the IEEE 802.15.4 spec, even if the provided
    /// address is already long, a long address should be returned only if the
    /// given address matches a known DeviceDescriptor.
    fn lookup_addr_long(&self, addr: MacAddress) -> Option<[u8; 8]>;
}

/// This state enum describes the state of the transmission pipeline.
/// Conditionally-present state is also included as fields in the enum variants.
/// We can view the transmission process as a state machine driven by the
/// following events:
///
/// - calls to `Mac#transmit`
/// - `send_done` callbacks from the underlying radio
/// - `config_done` callbacks from the underlying radio (if, for example,
///   configuration was in progress when a transmission was requested)
#[derive(Eq, PartialEq, Debug)]
enum TxState {
    /// There is no frame to be transmitted.
    Idle,
    /// There is a valid frame that needs to be secured before transmission.
    ReadyToEncrypt(FrameInfo, &'static mut [u8]),
    /// There is currently a frame being encrypted by the encryption facility.
    #[allow(dead_code)]
    Encrypting(FrameInfo),
    /// There is a frame that is completely secured or does not require
    /// security, and is waiting to be passed to the radio.
    ReadyToTransmit(FrameInfo, &'static mut [u8]),
}

#[derive(Eq, PartialEq, Debug)]
enum RxState {
    /// There is no frame that has been received.
    Idle,
    /// There is a secured frame that needs to be decrypted.
<<<<<<< HEAD
    /// ReadyToDecrypt(FrameInfoWrap, buf, lqi)
    ReadyToDecrypt(FrameInfoWrap, &'static mut [u8], u8),
    /// A secured frame is currently being decrypted by the decryption facility.
    /// Decrypting(FrameInfoWrap, lqi)
    #[allow(dead_code)]
    Decrypting(FrameInfoWrap, u8),
    /// There is an unsecured frame that needs to be re-parsed and exposed to
    /// the client. ReadyToYield(FrameInfoWrap, buf, lqi)
    #[allow(dead_code)]
    ReadyToYield(FrameInfoWrap, &'static mut [u8], u8),
=======
    /// ReadyToDecrypt(FrameInfo, buf, lqi)
    ReadyToDecrypt(FrameInfo, &'static mut [u8], u8),
    /// A secured frame is currently being decrypted by the decryption facility.
    /// Decrypting(FrameInfo, lqi)
    #[allow(dead_code)]
    Decrypting(FrameInfo, u8),
    /// There is an unsecured frame that needs to be re-parsed and exposed to
    /// the client. ReadyToYield(FrameInfo, buf, lqi)
    #[allow(dead_code)]
    ReadyToYield(FrameInfo, &'static mut [u8], u8),
>>>>>>> 32ad86b2
}

/// This struct wraps an IEEE 802.15.4 radio device `kernel::hil::radio::Radio`
/// and exposes IEEE 802.15.4 MAC device functionality as the trait
/// `capsules::mac::Mac`. It hides header preparation, transmission and
/// processing logic from the user by essentially maintaining multiple state
/// machines corresponding to the transmission, reception and
/// encryption/decryption pipelines. See the documentation in
/// `capsules/src/mac.rs` for more details.
pub struct Framer<'a, M: Mac<'a>, A: AES128CCM<'a>> {
    mac: &'a M,
    aes_ccm: &'a A,
    data_sequence: Cell<u8>,

    /// KeyDescriptor lookup procedure
    key_procedure: OptionalCell<&'a dyn KeyProcedure>,
    /// DeviceDescriptor lookup procedure
    device_procedure: OptionalCell<&'a dyn DeviceProcedure>,

    /// Transmission pipeline state. This should never be `None`, except when
    /// transitioning between states. That is, any method that consumes the
    /// current state should always remember to replace it along with the
    /// associated state information.
    tx_state: MapCell<TxState>,
    tx_client: OptionalCell<&'a dyn TxClient>,

    /// Reception pipeline state. Similar to the above, this should never be
    /// `None`, except when transitioning between states.
    rx_state: MapCell<RxState>,
    rx_client: OptionalCell<&'a dyn RxClient>,
    secured_frame_no_decrypt_rx_client: OptionalCell<&'a dyn SecuredFrameNoDecryptRxClient>,
    crypt_buf: MapCell<SubSliceMut<'static, u8>>,
}

impl<'a, M: Mac<'a>, A: AES128CCM<'a>> Framer<'a, M, A> {
    pub fn new(
        mac: &'a M,
        aes_ccm: &'a A,
        crypt_buf: SubSliceMut<'static, u8>,
    ) -> Framer<'a, M, A> {
        Framer {
            mac: mac,
            aes_ccm: aes_ccm,
            data_sequence: Cell::new(0),
            key_procedure: OptionalCell::empty(),
            device_procedure: OptionalCell::empty(),
            tx_state: MapCell::new(TxState::Idle),
            tx_client: OptionalCell::empty(),
            rx_state: MapCell::new(RxState::Idle),
            rx_client: OptionalCell::empty(),
            secured_frame_no_decrypt_rx_client: OptionalCell::empty(),
            crypt_buf: MapCell::new(crypt_buf),
        }
    }

    /// Sets the IEEE 802.15.4 key lookup procedure to be used.
    pub fn set_key_procedure(&self, key_procedure: &'a dyn KeyProcedure) {
        self.key_procedure.set(key_procedure);
    }

    /// Sets the IEEE 802.15.4 key lookup procedure to be used.
    pub fn set_device_procedure(&self, device_procedure: &'a dyn DeviceProcedure) {
        self.device_procedure.set(device_procedure);
    }

    /// Look up the key using the IEEE 802.15.4 KeyDescriptor lookup procedure
    /// implemented elsewhere.
    fn lookup_key(&self, level: SecurityLevel, key_id: KeyId) -> Option<[u8; 16]> {
        self.key_procedure
            .and_then(|key_procedure| key_procedure.lookup_key(level, key_id))
    }

    /// IEEE 802.15.4-2015, 9.2.1, outgoing frame security procedure
    /// Performs the first checks in the security procedure. The rest of the
    /// steps are performed as part of the transmission pipeline.
    /// Returns the next `TxState` to enter.
    fn outgoing_frame_security(&self, buf: &'static mut [u8], frame_info: FrameInfo) -> TxState {
        // IEEE 802.15.4-2015: 9.2.1, outgoing frame security
        // Steps a-e have already been performed in the frame preparation step,
        // so we only need to dispatch on the security parameters in the frame info
        match frame_info.security_params {
            Some((level, _, _)) => {
                if level == SecurityLevel::None {
                    // This case should never occur if the FrameInfo was
                    // prepared by prepare_data_frame
                    TxState::ReadyToTransmit(frame_info, buf)
                } else {
                    TxState::ReadyToEncrypt(frame_info, buf)
                }
            }
            None => TxState::ReadyToTransmit(frame_info, buf),
        }
    }

    /// IEEE 802.15.4-2015, 9.2.3, incoming frame security procedure
    fn incoming_frame_security(
        &self,
        buf: &'static mut [u8],
        frame_len: usize,
        lqi: u8,
    ) -> RxState {
        // Try to decode the MAC header. Three possible results can occur:
        // 1) The frame should be dropped and the buffer returned to the radio
        // 2) The frame is unsecured. We immediately expose the frame to the
        //    user and queue the buffer for returning to the radio.
        // 3) The frame needs to be unsecured.

        // The buffer containing the 15.4 packet also contains the PSDU bytes and an LQI
        // byte. We only pass the 15.4 packet up the stack and slice buf accordingly.
        let frame_buffer = &buf[radio::PSDU_OFFSET..(buf.len() - LQI_SIZE)];

        let result = Header::decode(frame_buffer, false)
            .done()
            .and_then(|(data_offset, (header, mac_payload_offset))| {
                // Note: there is a complication here regarding the offsets.
                // When the received frame has security enabled, the payload
                // (including the payload IEs) is encrypted, and hence the data
                // payload field includes the encrypted payload IEs too.
                // However, when the frame is not encrypted, the data payload
                // field does not include the payload IEs.
                //
                // This is fine because we re-parse the unsecured frame before
                // exposing it to the user. At that time, the data payload field
                // will not include the payload IEs.
                let mic_len = header.security.map_or(0, |sec| sec.level.mic_len());
                let data_len = frame_len - data_offset - mic_len;
                if let Some(security) = header.security {
                    // IEEE 802.15.4-2015: 9.2.3, incoming frame security procedure
                    // for security-enabled headers
                    if header.version == FrameVersion::V2003 {
                        None
                    } else {
                        // Step e: Lookup the key.
                        let key = match self.lookup_key(security.level, security.key_id) {
                            Some(key) => key,
                            None => {
<<<<<<< HEAD
                                // Key not found -- pass raw encrypted packet to client
                                self.secured_frame_no_decrypt_rx_client.map(|client| {
                                    client.receive_secured_frame(frame_buffer, header, lqi, data_offset, data_len);
                                });
=======
>>>>>>> 32ad86b2
                                return None;
                            }
                        };

                        // Step f: Obtain the extended source address
                        // TODO: For Thread, when the frame's security header
                        // specifies `KeyIdMode::Source4Index`, the source
                        // address used for the nonce is actually a constant
                        // defined in their spec
                        let device_addr = match header.src_addr {
                            Some(mac) => match mac {
                                MacAddress::Long(val) => val,
                                MacAddress::Short(_) => {
                                    kernel::debug!("[15.4] DROPPED PACKET - error only short address provided on encrypted packet.");
                                    return None
                                },
                            },
                            None => {
                                kernel::debug!("[15.4] DROPPED PACKET - Malformed, no src address provided.");
                                return None
                            },
                        };

                        // Step g, h: Check frame counter
                        let frame_counter = match security.frame_counter {
                            Some(frame_counter) => {
                                if frame_counter == 0xffffffff {
                                    // Counter error
                                    return None;
                                }
                                // TODO: Check frame counter against source device
                                frame_counter
                            }
                            // TSCH mode, where ASN is used instead, not supported
                            None => {
                                return None;
                            }
                        };

                        // Compute ccm nonce
                        let nonce = get_ccm_nonce(&device_addr, frame_counter, security.level);

                        Some(FrameInfo {
                            frame_type: header.frame_type,
                            mac_payload_offset: mac_payload_offset,
                            data_offset: data_offset,
                            data_len: data_len,
                            mic_len: mic_len,
                            security_params: Some((security.level, key, nonce)),
                        })
                    }
                } else {
                    // No security needed, can yield the frame immediately

                    // The buffer containing the 15.4 packet also contains the PSDU bytes and an LQI
                    // byte. We only pass the 15.4 packet up the stack and slice buf accordingly.
                    let frame_buffer = &buf[radio::PSDU_OFFSET..(buf.len() - LQI_SIZE)];
                    self.rx_client.map(|client| {
                        client.receive(frame_buffer, header, lqi, data_offset, data_len);
                    });
                    None
                }
            });

        match result {
            None => {
                // The packet was not encrypted, we completed the 15.4 framer procedure, and passed the packet to the
                // client. We can now return the recv buffer to the radio driver and enter framer's idle state.
                self.mac.set_receive_buffer(buf);
                RxState::Idle
            }
<<<<<<< HEAD
            Some(frame_info) => RxState::ReadyToDecrypt(FrameInfoWrap::Parse(frame_info), buf, lqi),
=======
            Some(frame_info) => RxState::ReadyToDecrypt(frame_info, buf, lqi),
>>>>>>> 32ad86b2
        }
    }

    /// Advances the transmission pipeline if it can be advanced.
    fn step_transmit_state(&self) -> Result<(), (ErrorCode, &'static mut [u8])> {
        self.tx_state.take().map_or_else(
            || panic!("missing tx_state"),
            |state| {
                // This mechanism is a little more clunky, but makes it
                // difficult to forget to replace `tx_state`.
                let (next_state, result) = match state {
                    TxState::Idle => (TxState::Idle, Ok(())),
                    TxState::ReadyToEncrypt(info, buf) => {
                        match info.security_params {
                            None => {
                                // `ReadyToEncrypt` should only be entered when
                                // `security_params` is not `None`.
                                (TxState::Idle, Err((ErrorCode::FAIL, buf)))
                            }
                            Some((level, key, nonce)) => {
                                let (m_off, m_len) = info.ccm_encrypt_ranges();
                                let (a_off, m_off) =
                                    (radio::PSDU_OFFSET, radio::PSDU_OFFSET + m_off);

                                // Crypto setup failed; fail sending packet and return to idle
                                if self.aes_ccm.set_key(&key) != Ok(())
                                    || self.aes_ccm.set_nonce(&nonce) != Ok(())
                                {
                                    (TxState::Idle, Err((ErrorCode::FAIL, buf)))
                                } else {
                                    let res = self.aes_ccm.crypt(
                                        buf,
                                        a_off,
                                        m_off,
                                        m_len,
                                        info.mic_len,
                                        level.encryption_needed(),
                                        true,
                                    );
                                    match res {
                                        Ok(()) => (TxState::Encrypting(info), Ok(())),
                                        Err((ErrorCode::BUSY, buf)) => {
                                            (TxState::ReadyToEncrypt(info, buf), Ok(()))
                                        }
                                        Err((ecode, buf)) => (TxState::Idle, Err((ecode, buf))),
                                    }
                                }
                            }
                        }
                    }
                    TxState::Encrypting(info) => {
                        // This state should be advanced only by the hardware
                        // encryption callback.
                        (TxState::Encrypting(info), Ok(()))
                    }
                    TxState::ReadyToTransmit(info, buf) => {
                        let res = self.mac.transmit(buf, info.secured_length());
                        match res {
                            // If the radio is busy, just wait for either a
                            // transmit_done or config_done callback to trigger
                            // this state transition again
                            Err((ErrorCode::BUSY, buf)) => {
                                (TxState::ReadyToTransmit(info, buf), Ok(()))
                            }
                            Ok(()) => (TxState::Idle, Ok(())),
                            Err((ecode, buf)) => (TxState::Idle, Err((ecode, buf))),
                        }
                    }
                };
                self.tx_state.replace(next_state);
                result
            },
        )
    }

    /// Advances the reception pipeline if it can be advanced.
    fn step_receive_state(&self) {
        self.rx_state.take().map(|state| {
            let next_state = match state {
                RxState::Idle => RxState::Idle,
                RxState::ReadyToDecrypt(info, buf, lqi) => {
<<<<<<< HEAD
                    match info.get_info().security_params {
=======
                    match info.security_params {
>>>>>>> 32ad86b2
                        None => {
                            // `ReadyToDecrypt` should only be entered when
                            // `security_params` is not `None`.
                            RxState::Idle
                        }
                        Some((level, key, nonce)) => {
                            let (m_off, m_len) = info.ccm_encrypt_ranges();
                            let (a_off, m_off) = (radio::PSDU_OFFSET, radio::PSDU_OFFSET + m_off);

                            // Crypto setup failed; fail receiving packet and return to idle
                            if self.aes_ccm.set_key(&key) != Ok(())
                                || self.aes_ccm.set_nonce(&nonce) != Ok(())
                            {
                                // No error is returned for the receive function because recv occurs implicitly
                                // Log debug statement here so that this error does not occur silently
                                kernel::debug!(
                                    "[15.4 RECV FAIL] - Failed setting crypto key/nonce."
                                );
                                self.mac.set_receive_buffer(buf);
                                RxState::Idle
                            } else {
                                // The crypto operation requires multiple steps through the receiving pipeline and
                                // an unknown quanitity of time to perform decryption. Holding the 15.4 radio's
                                // receive buffer for this period of time is suboptimal as packets will be dropped.
                                // The radio driver assumes the mac.set_receive_buffer(...) function is called prior
                                // to returning from the framer. These constraints necessitate the creation of a seperate
                                // crypto buffer for the radio framer so that the framer can return the radio driver's
                                // receive buffer and then perform decryption using the copied packet in the crypto buffer.
                                let res = self.crypt_buf.take().map(|mut crypt_buf| {
                                    crypt_buf[0..buf.len()].copy_from_slice(buf);
                                    crypt_buf.slice(0..buf.len());

                                    self.aes_ccm.crypt(
                                        crypt_buf.take(),
                                        a_off,
                                        m_off,
                                        m_len,
                                        info.mic_len,
                                        level.encryption_needed(),
                                        true,
                                    )
                                });

                                // The potential scenarios include:
                                // - (1) Successfully transfer packet to crypto buffer and succesfully begin crypto operation
                                // - (2) Succesfully transfer packet to crypto buffer, but the crypto operation aes_ccm.crypt(...)
                                //   is busy so we do not advance the reception pipeline and retry on the next iteration
                                // - (3) Succesfully transfer packet to crypto buffer, but the crypto operation fails for some
                                //   unknown reason (likely due to the crypto buffer's configuration or the offset/len parameters
                                //   passed to the function. It is not possible to decrypt the packet so we drop the packet, return
                                //   the radio drivers recv buffer and return the framer recv state machine to idle
                                // - (4) The crypto buffer is empty (in use elsewhere) and we are unable to copy the received
                                //   packet. This packet is dropped and we must return the buffer to the radio driver. This
                                //   scenario is handled in the None case
                                match res {
                                    // Scenario 1
                                    Some(Ok(())) => {
                                        self.mac.set_receive_buffer(buf);
                                        RxState::Decrypting(info, lqi)
                                    }
                                    // Scenario 2
                                    Some(Err((ErrorCode::BUSY, buf))) => {
                                        RxState::ReadyToDecrypt(info, buf, lqi)
                                    }
                                    // Scenario 3
                                    Some(Err((_, fail_crypt_buf))) => {
                                        self.mac.set_receive_buffer(buf);
                                        self.crypt_buf.replace(SubSliceMut::new(fail_crypt_buf));
                                        RxState::Idle
                                    }
                                    // Scenario 4
                                    None => {
                                        self.mac.set_receive_buffer(buf);
                                        RxState::Idle
                                    }
                                }
                            }
                        }
                    }
                }
                RxState::Decrypting(info, lqi) => {
                    // This state should be advanced only by the hardware
                    // encryption callback.
                    RxState::Decrypting(info, lqi)
                }
                RxState::ReadyToYield(info, buf, lqi) => {
                    // Between the secured and unsecured frames, the
                    // unsecured frame length remains constant but the data
                    // offsets may change due to the presence of PayloadIEs.
                    // Hence, we can only use the unsecured length from the
                    // frame info, but not the offsets.
                    let frame_len = info.unsecured_length();
                    if let Some((data_offset, (header, _))) = Header::decode(
                        &buf[radio::PSDU_OFFSET..(radio::PSDU_OFFSET + radio::MAX_FRAME_SIZE)],
                        true,
                    )
                    .done()
                    {
                        // IEEE 802.15.4-2015 specifies that unsecured
                        // frames do not have auxiliary security headers,
                        // but we do not remove the auxiliary security
                        // header before returning the frame to the client.
                        // This is so that it is possible to tell if the
                        // frame was secured or unsecured, while still
                        // always receiving the frame payload in plaintext.
                        //
                        // The buffer containing the 15.4 packet also contains
                        // the PSDU bytes and an LQI byte. We only pass the
                        // 15.4 packet up the stack and slice buf accordingly.
                        let frame_buffer = &buf[radio::PSDU_OFFSET..(buf.len() - LQI_SIZE)];
                        self.rx_client.map(|client| {
                            client.receive(
                                frame_buffer,
                                header,
                                lqi,
                                data_offset,
                                frame_len - data_offset,
                            );
                        });
                        self.crypt_buf.replace(SubSliceMut::new(buf));
                    }
                    RxState::Idle
                }
            };
            self.rx_state.replace(next_state);
        });
    }
}

impl<'a, M: Mac<'a>, A: AES128CCM<'a>> MacDevice<'a> for Framer<'a, M, A> {
    fn set_transmit_client(&self, client: &'a dyn TxClient) {
        self.tx_client.set(client);
    }

    fn set_receive_client(&self, client: &'a dyn RxClient) {
        self.rx_client.set(client);
    }

    fn set_receive_secured_frame_no_decrypt_client(
        &self,
        client: &'a dyn super::device::SecuredFrameNoDecryptRxClient,
    ) {
        self.secured_frame_no_decrypt_rx_client.set(client);
    }

    fn get_address(&self) -> u16 {
        self.mac.get_address()
    }

    fn get_address_long(&self) -> [u8; 8] {
        self.mac.get_address_long()
    }

    fn get_pan(&self) -> u16 {
        self.mac.get_pan()
    }

    fn set_address(&self, addr: u16) {
        self.mac.set_address(addr)
    }

    fn set_address_long(&self, addr: [u8; 8]) {
        self.mac.set_address_long(addr)
    }

    fn set_pan(&self, id: u16) {
        self.mac.set_pan(id)
    }

    fn config_commit(&self) {
        self.mac.config_commit()
    }

    fn is_on(&self) -> bool {
        self.mac.is_on()
    }

    fn prepare_data_frame(
        &self,
        buf: &'static mut [u8],
        dst_pan: PanID,
        dst_addr: MacAddress,
        src_pan: PanID,
        src_addr: MacAddress,
        security_needed: Option<(SecurityLevel, KeyId)>,
    ) -> Result<Frame, &'static mut [u8]> {
        // IEEE 802.15.4-2015: 9.2.1, outgoing frame security
        // Steps a-e of the security procedure are implemented here.

        // TODO: For Thread, in the case of `KeyIdMode::Source4Index`, the source
        // address should instead be some constant defined in their
        // specification.

        let security_desc = security_needed.and_then(|(level, key_id)| {
            // To decrypt the packet, we need the long addr.
            // Without the long addr, we are unable to proceed
            // and return None
            let src_addr_long = match src_addr {
                MacAddress::Long(addr) => addr,
                MacAddress::Short(_) => return None,
            };

            self.lookup_key(level, key_id).map(|key| {
                // TODO: lookup frame counter for device
                let frame_counter = 0;
                let nonce = get_ccm_nonce(&src_addr_long, frame_counter, level);
                (
                    Security {
                        level: level,
                        asn_in_nonce: false,
                        frame_counter: Some(frame_counter),
                        key_id: key_id,
                    },
                    key,
                    nonce,
                )
            })
        });
        if security_needed.is_some() && security_desc.is_none() {
            // If security was requested, fail when desired key was not found.
            return Err(buf);
        }

        // Construct MAC header
        let security = security_desc.map(|(sec, _, _)| sec);
        let mic_len = security.map_or(0, |sec| sec.level.mic_len());
        let header = Header {
            frame_type: FrameType::Data,
            /* TODO: determine this by looking at queue, and also set it in
             * hardware so that ACKs set this flag to the right value. */
            frame_pending: false,
            // Unicast data frames request acknowledgement
            ack_requested: true,
            version: FrameVersion::V2006,
            seq: Some(self.data_sequence.get()),
            dst_pan: Some(dst_pan),
            dst_addr: Some(dst_addr),
            src_pan: Some(src_pan),
            src_addr: Some(src_addr),
            security: security,
            header_ies: Default::default(),
            header_ies_len: 0,
            payload_ies: Default::default(),
            payload_ies_len: 0,
        };

        match header.encode(buf, true).done() {
            Some((data_offset, mac_payload_offset)) => Ok(Frame {
                buf: buf,
                info: FrameInfo {
                    frame_type: FrameType::Data,
                    mac_payload_offset: mac_payload_offset,
                    data_offset: data_offset,
                    data_len: 0,
                    mic_len: mic_len,
                    security_params: security_desc.map(|(sec, key, nonce)| (sec.level, key, nonce)),
                },
            }),
            None => Err(buf),
        }
    }

    fn transmit(&self, frame: Frame) -> Result<(), (ErrorCode, &'static mut [u8])> {
        let Frame { buf, info } = frame;
        let state = match self.tx_state.take() {
            None => {
                return Err((ErrorCode::FAIL, buf));
            }
            Some(state) => state,
        };
        match state {
            TxState::Idle => {
                let next_state = self.outgoing_frame_security(buf, info);
                self.tx_state.replace(next_state);
                self.step_transmit_state()
            }
            other_state => {
                self.tx_state.replace(other_state);
                Err((ErrorCode::BUSY, buf))
            }
        }
    }
}

impl<'a, M: Mac<'a>, A: AES128CCM<'a>> radio::TxClient for Framer<'a, M, A> {
    fn send_done(&self, buf: &'static mut [u8], acked: bool, result: Result<(), ErrorCode>) {
        self.data_sequence.set(self.data_sequence.get() + 1);
        self.tx_client.map(move |client| {
            client.send_done(buf, acked, result);
        });
    }
}

impl<'a, M: Mac<'a>, A: AES128CCM<'a>> radio::RxClient for Framer<'a, M, A> {
    fn receive(
        &self,
        buf: &'static mut [u8],
        frame_len: usize,
        lqi: u8,
        crc_valid: bool,
        _: Result<(), ErrorCode>,
    ) {
        // Drop all frames with invalid CRC
        if !crc_valid {
            self.mac.set_receive_buffer(buf);
            return;
        }

        self.rx_state.take().map(move |state| {
            let next_state = match state {
                RxState::Idle => {
                    // We can start processing a new received frame only if
                    // the reception pipeline is free
                    self.incoming_frame_security(buf, frame_len, lqi)
                }
                other_state => {
                    // This should never occur unless something other than
                    // this MAC layer provided a receive buffer to the
                    // radio, but if this occurs then we have no choice but
                    // to drop the frame.
                    self.mac.set_receive_buffer(buf);
                    other_state
                }
            };
            self.rx_state.replace(next_state);
            self.step_receive_state();
        });
    }
}

impl<'a, M: Mac<'a>, A: AES128CCM<'a>> radio::ConfigClient for Framer<'a, M, A> {
    fn config_done(&self, _: Result<(), ErrorCode>) {
        // The transmission pipeline is the only state machine that
        // waits for the configuration procedure to complete before
        // advancing.
        let _ = self.step_transmit_state().map_err(|(ecode, buf)| {
            // Return the buffer to the transmit client
            self.tx_client.map(move |client| {
                client.send_done(buf, false, Err(ecode));
            });
        });
    }
}

impl<'a, M: Mac<'a>, A: AES128CCM<'a>> CCMClient for Framer<'a, M, A> {
    fn crypt_done(&self, buf: &'static mut [u8], res: Result<(), ErrorCode>, tag_is_valid: bool) {
        let mut tx_waiting = false;
        let mut rx_waiting = false;

        // The crypto operation was from the transmission pipeline.
        let opt_buf = if let Some(state) = self.tx_state.take() {
            match state {
                TxState::Encrypting(info) => {
                    let res2 = match res {
                        Err(ecode) => {
                            self.tx_state.replace(TxState::Idle);
                            Err((ecode, buf))
                        }
                        Ok(()) => {
                            self.tx_state.replace(TxState::ReadyToTransmit(info, buf));
                            self.step_transmit_state()
                        }
                    };

                    if let Err((ecode, buf)) = res2 {
                        // Abort the transmission process. Return the buffer to the client.
                        self.tx_client.map(move |client| {
                            client.send_done(buf, false, Err(ecode));
                        });
                    }
                    None
                }
                other_state => {
                    tx_waiting = match other_state {
                        TxState::ReadyToEncrypt(_, _) => true,
                        _ => false,
                    };
                    self.tx_state.replace(other_state);
                    Some(buf)
                }
            }
        } else {
            Some(buf)
        };

        // The crypto operation was from the reception pipeline.
        if let Some(buf) = opt_buf {
            self.rx_state.take().map(|state| {
                match state {
                    RxState::Decrypting(info, lqi) => {
                        let next_state = if tag_is_valid {
                            RxState::ReadyToYield(info, buf, lqi)
                        } else {
                            // The CRC tag is invalid, meaning the packet was corrupted. Drop this packet
                            // and reset reception pipeline
                            self.crypt_buf.replace(SubSliceMut::new(buf));
                            RxState::Idle
                        };
                        self.rx_state.replace(next_state);
                        self.step_receive_state();
                    }
                    other_state => {
                        rx_waiting = match other_state {
                            RxState::ReadyToDecrypt(_, _, _) => true,
                            _ => false,
                        };
                        self.rx_state.replace(other_state);
                    }
                };
            });
        }

        // Now trigger the next crypto operation if one exists.
        if tx_waiting {
            let _ = self.step_transmit_state().map_err(|(ecode, buf)| {
                // Return the buffer to the client.
                self.tx_client.map(move |client| {
                    client.send_done(buf, false, Err(ecode));
                });
            });
        } else if rx_waiting {
            self.step_receive_state();
        }
    }
}<|MERGE_RESOLUTION|>--- conflicted
+++ resolved
@@ -75,7 +75,7 @@
 // TODO: Channel scanning
 //
 
-use crate::ieee802154::device::{MacDevice, RxClient, SecuredFrameNoDecryptRxClient, TxClient};
+use crate::ieee802154::device::{MacDevice, RxClient, TxClient};
 use crate::ieee802154::mac::Mac;
 use crate::net::ieee802154::{
     FrameType, FrameVersion, Header, KeyId, MacAddress, PanID, Security, SecurityLevel,
@@ -301,18 +301,6 @@
     /// There is no frame that has been received.
     Idle,
     /// There is a secured frame that needs to be decrypted.
-<<<<<<< HEAD
-    /// ReadyToDecrypt(FrameInfoWrap, buf, lqi)
-    ReadyToDecrypt(FrameInfoWrap, &'static mut [u8], u8),
-    /// A secured frame is currently being decrypted by the decryption facility.
-    /// Decrypting(FrameInfoWrap, lqi)
-    #[allow(dead_code)]
-    Decrypting(FrameInfoWrap, u8),
-    /// There is an unsecured frame that needs to be re-parsed and exposed to
-    /// the client. ReadyToYield(FrameInfoWrap, buf, lqi)
-    #[allow(dead_code)]
-    ReadyToYield(FrameInfoWrap, &'static mut [u8], u8),
-=======
     /// ReadyToDecrypt(FrameInfo, buf, lqi)
     ReadyToDecrypt(FrameInfo, &'static mut [u8], u8),
     /// A secured frame is currently being decrypted by the decryption facility.
@@ -323,7 +311,6 @@
     /// the client. ReadyToYield(FrameInfo, buf, lqi)
     #[allow(dead_code)]
     ReadyToYield(FrameInfo, &'static mut [u8], u8),
->>>>>>> 32ad86b2
 }
 
 /// This struct wraps an IEEE 802.15.4 radio device `kernel::hil::radio::Radio`
@@ -354,7 +341,6 @@
     /// `None`, except when transitioning between states.
     rx_state: MapCell<RxState>,
     rx_client: OptionalCell<&'a dyn RxClient>,
-    secured_frame_no_decrypt_rx_client: OptionalCell<&'a dyn SecuredFrameNoDecryptRxClient>,
     crypt_buf: MapCell<SubSliceMut<'static, u8>>,
 }
 
@@ -374,7 +360,6 @@
             tx_client: OptionalCell::empty(),
             rx_state: MapCell::new(RxState::Idle),
             rx_client: OptionalCell::empty(),
-            secured_frame_no_decrypt_rx_client: OptionalCell::empty(),
             crypt_buf: MapCell::new(crypt_buf),
         }
     }
@@ -460,13 +445,6 @@
                         let key = match self.lookup_key(security.level, security.key_id) {
                             Some(key) => key,
                             None => {
-<<<<<<< HEAD
-                                // Key not found -- pass raw encrypted packet to client
-                                self.secured_frame_no_decrypt_rx_client.map(|client| {
-                                    client.receive_secured_frame(frame_buffer, header, lqi, data_offset, data_len);
-                                });
-=======
->>>>>>> 32ad86b2
                                 return None;
                             }
                         };
@@ -538,11 +516,7 @@
                 self.mac.set_receive_buffer(buf);
                 RxState::Idle
             }
-<<<<<<< HEAD
-            Some(frame_info) => RxState::ReadyToDecrypt(FrameInfoWrap::Parse(frame_info), buf, lqi),
-=======
             Some(frame_info) => RxState::ReadyToDecrypt(frame_info, buf, lqi),
->>>>>>> 32ad86b2
         }
     }
 
@@ -624,11 +598,7 @@
             let next_state = match state {
                 RxState::Idle => RxState::Idle,
                 RxState::ReadyToDecrypt(info, buf, lqi) => {
-<<<<<<< HEAD
-                    match info.get_info().security_params {
-=======
                     match info.security_params {
->>>>>>> 32ad86b2
                         None => {
                             // `ReadyToDecrypt` should only be entered when
                             // `security_params` is not `None`.
@@ -767,13 +737,6 @@
         self.rx_client.set(client);
     }
 
-    fn set_receive_secured_frame_no_decrypt_client(
-        &self,
-        client: &'a dyn super::device::SecuredFrameNoDecryptRxClient,
-    ) {
-        self.secured_frame_no_decrypt_rx_client.set(client);
-    }
-
     fn get_address(&self) -> u16 {
         self.mac.get_address()
     }
