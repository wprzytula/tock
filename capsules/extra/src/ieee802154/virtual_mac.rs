// Licensed under the Apache License, Version 2.0 or the MIT License.
// SPDX-License-Identifier: Apache-2.0 OR MIT
// Copyright Tock Contributors 2022.

//! Virtual IEEE 802.15.4 MAC device
//!
//! `MuxMac` provides multiplexed access to an 802.15.4 MAC device. This enables
//! a single underlying 802.15.4 radio to be shared transparently by multiple
//! users. For example, the kernel might want to send raw 802.15.4 frames and
//! subsequently 6LoWPAN-encoded and fragmented IP packets. This capsule allows
//! that to happen by providing a mechanism for sequencing transmission attempts,
//! Every radio frame received is provided to all listening clients so that each
//! client can perform its own frame filtering logic.
//!
//! Usage
//! -----
//!
//! ```rust,ignore
//! # use kernel::static_init;
//!
//! // Create the mux.
//! let mux_mac = static_init!(
//!     capsules::ieee802154::virtual_mac::MuxMac<'static>,
//!     capsules::ieee802154::virtual_mac::MuxMac::new(&'static mac_device));
//! mac_device.set_transmit_client(mux_mac);
//! mac_device.set_receive_client(mux_mac);
//!
//! // Everything that uses the virtualized MAC device must create one of these.
//! let virtual_mac = static_init!(
//!     capsules::ieee802154::virtual_mac::MacUser<'static>,
//!     capsules::ieee802154::virtual_mac::MacUser::new(mux_mac));
//! mux_mac.add_user(virtual_mac);
//! ```

use crate::ieee802154::{device, framer};
use crate::net::ieee802154::{Header, KeyId, MacAddress, PanID, SecurityLevel};

use kernel::collections::list::{List, ListLink, ListNode};
use kernel::utilities::cells::{MapCell, OptionalCell};
use kernel::ErrorCode;

/// IEE 802.15.4 MAC device muxer that keeps a list of MAC users and sequences
/// any pending transmission requests. Any received frames from the underlying
/// MAC device are sent to all users.
pub struct MuxMac<'a, M: device::MacDevice<'a>> {
    mac: &'a M,
    users: List<'a, MacUser<'a, M>>,
    inflight: OptionalCell<&'a MacUser<'a, M>>,
}

impl<'a, M: device::MacDevice<'a>> device::TxClient for MuxMac<'a, M> {
    fn send_done(&self, spi_buf: &'static mut [u8], acked: bool, result: Result<(), ErrorCode>) {
        self.inflight.take().map(move |user| {
            user.send_done(spi_buf, acked, result);
        });
        self.do_next_op_async();
    }
}

impl<'a, M: device::MacDevice<'a>> device::RxClient for MuxMac<'a, M> {
    fn receive<'b>(
        &self,
        buf: &'b [u8],
        header: Header<'b>,
        lqi: u8,
        data_offset: usize,
        data_len: usize,
    ) {
<<<<<<< HEAD
        for user in self.users.iter() {
            user.receive(buf, header, lqi, data_offset, data_len);
        }
    }
}

impl<'a, M: device::MacDevice<'a>> device::SecuredFrameNoDecryptRxClient for MuxMac<'a, M> {
    fn receive_secured_frame<'b>(
        &self,
        buf: &'b [u8],
        header: Header<'b>,
        lqi: u8,
        data_offset: usize,
        data_len: usize,
    ) {
        for user in self.users.iter() {
            user.receive_secured_frame(buf, header, lqi, data_offset, data_len);
=======
        for user in self.users.iter() {
            user.receive(buf, header, lqi, data_offset, data_len);
>>>>>>> 32ad86b2
        }
    }
}

impl<'a, M: device::MacDevice<'a>> MuxMac<'a, M> {
    pub const fn new(mac: &'a M) -> MuxMac<'a, M> {
        MuxMac {
            mac: mac,
            users: List::new(),
            inflight: OptionalCell::empty(),
        }
    }

    /// Registers a MAC user with this MAC mux device. Each MAC user should only
    /// be registered once.
    pub fn add_user(&self, user: &'a MacUser<'a, M>) {
        self.users.push_head(user);
    }

    /// Gets the next `MacUser` and operation to perform if an operation is not
    /// already underway.
    fn get_next_op_if_idle(&self) -> Option<(&'a MacUser<'a, M>, Op)> {
        if self.inflight.is_some() {
            return None;
        }

        let mnode = self.users.iter().find(|node| {
            node.operation.take().map_or(false, |op| {
                let pending = op != Op::Idle;
                node.operation.replace(op);
                pending
            })
        });
        mnode.and_then(|node| {
            node.operation.take().map(|op| {
                node.operation.replace(Op::Idle);
                (node, op)
            })
        })
    }

    /// Performs a non-idle operation on a `MacUser` asynchronously: that is, if the
    /// transmission operation results in immediate failure, then return the
    /// buffer to the `MacUser` via its transmit client.
    fn perform_op_async(&self, node: &'a MacUser<'a, M>, op: Op) {
        if let Op::Transmit(frame) = op {
            match self.mac.transmit(frame) {
                // If Err, the transmission failed,
                // otherwise it succeeded.
                Ok(()) => {
                    self.inflight.set(node);
                }
                Err((ecode, buf)) => {
                    node.send_done(buf, false, Err(ecode));
                }
            }
        }
    }

    /// Performs a non-idle operation on a `MacUser` synchronously, returning
    /// the error code and the buffer immediately.
    fn perform_op_sync(
        &self,
        node: &'a MacUser<'a, M>,
        op: Op,
    ) -> Option<Result<(), (ErrorCode, &'static mut [u8])>> {
        if let Op::Transmit(frame) = op {
            let result = self.mac.transmit(frame);
            if result.is_ok() {
                self.inflight.set(node);
            }
            Some(result)
        } else {
            None
        }
    }

    /// Begins the next outstanding transmission if there is no ongoing
    /// operation and there is a user waiting to transmit a frame.
    /// Since this is being called asynchronously, return any buffers to the active
    /// `tx_client` via the `send_done` callback in the event of failure.
    fn do_next_op_async(&self) {
        self.get_next_op_if_idle()
            .map(|(node, op)| self.perform_op_async(node, op));
    }

    /// Begins the next outstanding transmission if there is no ongoing
    /// operation and there is a user waiting to transmit a frame. Since this is
    /// being called synchronously, there is a need to identify the MacUser that
    /// just queued its transmission request. This can only be done by comparing
    /// the raw pointer references of the two users, since there is no
    /// type-level way to guarantee that the enqueued user is actually in this Mux device's
    /// `users` list. It's safe because the raw pointer references are never
    /// dereferenced.
    ///
    /// If the newly-enqueued transmission is immediately executed by this mux
    /// device but fails immediately, return the buffer synchronously.
    fn do_next_op_sync(
        &self,
        new_node: &MacUser<'a, M>,
    ) -> Option<Result<(), (ErrorCode, &'static mut [u8])>> {
        self.get_next_op_if_idle().and_then(|(node, op)| {
            if core::ptr::eq(node, new_node) {
                // The new node's operation is the one being scheduled, so the
                // operation is synchronous
                self.perform_op_sync(node, op)
            } else {
                // The operation being scheduled is not the new node, so the
                // operation is asynchronous with respect to the new node.
                self.perform_op_async(node, op);
                None
            }
        })
    }
}

#[derive(Eq, PartialEq, Debug)]
enum Op {
    Idle,
    Transmit(framer::Frame),
}

/// Keep state for each Mac user. All users of the virtualized MAC interface
/// need to create one of these and register it with the MAC device muxer
/// `MuxMac` by calling `MuxMac#add_user`. Then, each `MacUser` behaves exactly
/// like an independent MAC device, except MAC device state is shared between
/// all MacUsers because there is only one MAC device. For example, the MAC
/// device address is shared, so calling `set_address` on one `MacUser` sets the
/// MAC address for all `MacUser`s.
pub struct MacUser<'a, M: device::MacDevice<'a>> {
    mux: &'a MuxMac<'a, M>,
    operation: MapCell<Op>,
    next: ListLink<'a, MacUser<'a, M>>,
    tx_client: OptionalCell<&'a dyn device::TxClient>,
    rx_client: OptionalCell<&'a dyn device::RxClient>,
<<<<<<< HEAD
    secure_frame_no_decrypt_rx_client: OptionalCell<&'a dyn device::SecuredFrameNoDecryptRxClient>,
=======
>>>>>>> 32ad86b2
}

impl<'a, M: device::MacDevice<'a>> MacUser<'a, M> {
    pub const fn new(mux: &'a MuxMac<'a, M>) -> Self {
        Self {
            mux: mux,
            operation: MapCell::new(Op::Idle),
            next: ListLink::empty(),
            tx_client: OptionalCell::empty(),
            rx_client: OptionalCell::empty(),
<<<<<<< HEAD
            secure_frame_no_decrypt_rx_client: OptionalCell::empty(),
=======
>>>>>>> 32ad86b2
        }
    }
}

impl<'a, M: device::MacDevice<'a>> MacUser<'a, M> {
    fn send_done(&self, spi_buf: &'static mut [u8], acked: bool, result: Result<(), ErrorCode>) {
        self.tx_client
            .get()
            .map(move |client| client.send_done(spi_buf, acked, result));
    }

    fn receive<'b>(
        &self,
        buf: &'b [u8],
        header: Header<'b>,
        lqi: u8,
        data_offset: usize,
        data_len: usize,
    ) {
        self.rx_client
            .get()
            .map(move |client| client.receive(buf, header, lqi, data_offset, data_len));
<<<<<<< HEAD
    }

    fn receive_secured_frame<'b>(
        &self,
        buf: &'b [u8],
        header: Header<'b>,
        lqi: u8,
        data_offset: usize,
        data_len: usize,
    ) {
        self.secure_frame_no_decrypt_rx_client
            .get()
            .map(move |client| {
                client.receive_secured_frame(buf, header, lqi, data_offset, data_len)
            });
=======
>>>>>>> 32ad86b2
    }
}

impl<'a, M: device::MacDevice<'a>> ListNode<'a, MacUser<'a, M>> for MacUser<'a, M> {
    fn next(&'a self) -> &'a ListLink<'a, MacUser<'a, M>> {
        &self.next
    }
}

impl<'a, M: device::MacDevice<'a>> device::MacDevice<'a> for MacUser<'a, M> {
    fn set_transmit_client(&self, client: &'a dyn device::TxClient) {
        self.tx_client.set(client);
    }

    fn set_receive_client(&self, client: &'a dyn device::RxClient) {
        self.rx_client.set(client);
<<<<<<< HEAD
    }

    fn set_receive_secured_frame_no_decrypt_client(
        &self,
        client: &'a dyn device::SecuredFrameNoDecryptRxClient,
    ) {
        self.secure_frame_no_decrypt_rx_client.set(client);
=======
>>>>>>> 32ad86b2
    }

    fn get_address(&self) -> u16 {
        self.mux.mac.get_address()
    }

    fn get_address_long(&self) -> [u8; 8] {
        self.mux.mac.get_address_long()
    }

    fn get_pan(&self) -> u16 {
        self.mux.mac.get_pan()
    }

    fn set_address(&self, addr: u16) {
        self.mux.mac.set_address(addr)
    }

    fn set_address_long(&self, addr: [u8; 8]) {
        self.mux.mac.set_address_long(addr)
    }

    fn set_pan(&self, id: u16) {
        self.mux.mac.set_pan(id)
    }

    fn config_commit(&self) {
        self.mux.mac.config_commit()
    }

    fn is_on(&self) -> bool {
        self.mux.mac.is_on()
    }

    fn prepare_data_frame(
        &self,
        buf: &'static mut [u8],
        dst_pan: PanID,
        dst_addr: MacAddress,
        src_pan: PanID,
        src_addr: MacAddress,
        security_needed: Option<(SecurityLevel, KeyId)>,
    ) -> Result<framer::Frame, &'static mut [u8]> {
        self.mux
            .mac
            .prepare_data_frame(buf, dst_pan, dst_addr, src_pan, src_addr, security_needed)
    }

    fn transmit(&self, frame: framer::Frame) -> Result<(), (ErrorCode, &'static mut [u8])> {
        // If the muxer is idle, immediately transmit the frame, otherwise
        // attempt to queue the transmission request. However, each MAC user can
        // only have one pending transmission request, so if there already is a
        // pending transmission then we must fail to entertain this one.
        match self.operation.take() {
            None => Err((ErrorCode::FAIL, frame.into_buf())),
            Some(op) => match op {
                Op::Idle => {
                    self.operation.replace(Op::Transmit(frame));
                    self.mux.do_next_op_sync(self).unwrap_or(Ok(()))
                }
                Op::Transmit(old_frame) => {
                    self.operation.replace(Op::Transmit(old_frame));
                    Err((ErrorCode::BUSY, frame.into_buf()))
                }
            },
        }
    }
}<|MERGE_RESOLUTION|>--- conflicted
+++ resolved
@@ -66,28 +66,8 @@
         data_offset: usize,
         data_len: usize,
     ) {
-<<<<<<< HEAD
         for user in self.users.iter() {
             user.receive(buf, header, lqi, data_offset, data_len);
-        }
-    }
-}
-
-impl<'a, M: device::MacDevice<'a>> device::SecuredFrameNoDecryptRxClient for MuxMac<'a, M> {
-    fn receive_secured_frame<'b>(
-        &self,
-        buf: &'b [u8],
-        header: Header<'b>,
-        lqi: u8,
-        data_offset: usize,
-        data_len: usize,
-    ) {
-        for user in self.users.iter() {
-            user.receive_secured_frame(buf, header, lqi, data_offset, data_len);
-=======
-        for user in self.users.iter() {
-            user.receive(buf, header, lqi, data_offset, data_len);
->>>>>>> 32ad86b2
         }
     }
 }
@@ -223,10 +203,6 @@
     next: ListLink<'a, MacUser<'a, M>>,
     tx_client: OptionalCell<&'a dyn device::TxClient>,
     rx_client: OptionalCell<&'a dyn device::RxClient>,
-<<<<<<< HEAD
-    secure_frame_no_decrypt_rx_client: OptionalCell<&'a dyn device::SecuredFrameNoDecryptRxClient>,
-=======
->>>>>>> 32ad86b2
 }
 
 impl<'a, M: device::MacDevice<'a>> MacUser<'a, M> {
@@ -237,10 +213,6 @@
             next: ListLink::empty(),
             tx_client: OptionalCell::empty(),
             rx_client: OptionalCell::empty(),
-<<<<<<< HEAD
-            secure_frame_no_decrypt_rx_client: OptionalCell::empty(),
-=======
->>>>>>> 32ad86b2
         }
     }
 }
@@ -263,24 +235,6 @@
         self.rx_client
             .get()
             .map(move |client| client.receive(buf, header, lqi, data_offset, data_len));
-<<<<<<< HEAD
-    }
-
-    fn receive_secured_frame<'b>(
-        &self,
-        buf: &'b [u8],
-        header: Header<'b>,
-        lqi: u8,
-        data_offset: usize,
-        data_len: usize,
-    ) {
-        self.secure_frame_no_decrypt_rx_client
-            .get()
-            .map(move |client| {
-                client.receive_secured_frame(buf, header, lqi, data_offset, data_len)
-            });
-=======
->>>>>>> 32ad86b2
     }
 }
 
@@ -297,16 +251,6 @@
 
     fn set_receive_client(&self, client: &'a dyn device::RxClient) {
         self.rx_client.set(client);
-<<<<<<< HEAD
-    }
-
-    fn set_receive_secured_frame_no_decrypt_client(
-        &self,
-        client: &'a dyn device::SecuredFrameNoDecryptRxClient,
-    ) {
-        self.secure_frame_no_decrypt_rx_client.set(client);
-=======
->>>>>>> 32ad86b2
     }
 
     fn get_address(&self) -> u16 {
