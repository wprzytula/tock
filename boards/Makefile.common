# Licensed under the Apache License, Version 2.0 or the MIT License.
# SPDX-License-Identifier: Apache-2.0 OR MIT
# Copyright Tock Contributors 2022.

# Force the Shell to be bash as some systems have strange default shells
SHELL := bash

# Remove built-in rules and variables
# n.b. no-op for make --version < 4.0
MAKEFLAGS += -r
MAKEFLAGS += -R

# The absolute path of the directory containing this `Makefile.common` file.
MAKEFILE_COMMON_PATH := $(dir $(abspath $(lastword $(MAKEFILE_LIST))))

# The absolute path of Tock's root directory.
# This is currently the parent directory of MAKEFILE_COMMON_PATH.
TOCK_ROOT_DIRECTORY := $(dir $(abspath $(MAKEFILE_COMMON_PATH)))

# The path to the root of the rust installation used for this build.
# Useful for remapping paths and for finding already-installed llvm tools.
RUSTC_SYSROOT := "$(shell rustc --print sysroot)"

# Common defaults that specific boards can override, but likely do not need to.
#
# The TOOLCHAIN parameter is set to the magic value "llvm-tools", which will
# cause the Makefile to resolve the llvm toolchain installed as part of the
# rustup component "llvm-tools". In case a system toolchain shall be used, this
# can be overridden to specify the toolchain prefix, e.g. "llvm" for
# llvm-{objdump,objcopy,...} or "arm-none-eabi".
TOOLCHAIN ?= llvm-tools
CARGO     ?= cargo

# Not all platforms support the rustup tool. Those that do not can pass
# `NO_RUSTUP=1` to make and then all of the rustup commands will be ignored.
ifeq ($(NO_RUSTUP),)
  RUSTUP ?= rustup
else
  RUSTUP ?= true
endif

# Default location of target directory (relative to board makefile) passed to
# cargo `--target_dir`.
TARGET_DIRECTORY ?= $(TOCK_ROOT_DIRECTORY)target/

# RUSTC_FLAGS allows boards to define board-specific options.
# This will hopefully move into Cargo.toml (or Cargo.toml.local) eventually.
#
# - `-Tlayout.ld`: Use the linker script `layout.ld` all boards must provide.
# - `linker=rust-lld`: Tell rustc to use the LLVM linker. This avoids needing
#   GCC as a dependency to build the kernel.
# - `linker-flavor=ld.lld`: Use the LLVM lld executable with the `-flavor gnu`
#   flag.
# - `relocation-model=static`: See https://github.com/tock/tock/pull/2853
# - `-nmagic`: lld by default uses a default page size to align program
#   sections. Tock expects that program sections are set back-to-back. `-nmagic`
#   instructs the linker to not page-align sections.
# - `-icf=all`: Identical Code Folding (ICF) set to all. This tells the linker
#   to be more aggressive about removing duplicate code. The default is `safe`,
#   and the downside to `all` is that different functions in the code can end up
#   with the same address in the binary. However, it can save a fair bit of code
#   size.
# - `-C symbol-mangling-version=v0`: Opt-in to Rust v0 symbol mangling scheme.
#   See https://github.com/rust-lang/rust/issues/60705 and
#   https://github.com/tock/tock/issues/3529.
RUSTC_FLAGS ?= \
  -C link-arg=-Tlayout.ld \
  -C linker=rust-lld \
  -C linker-flavor=ld.lld \
  -C relocation-model=static \
  -C link-arg=-nmagic \
  -C link-arg=-icf=all \
  -C symbol-mangling-version=v0 \

# RISC-V-specific flags.
ifneq ($(findstring riscv32i, $(TARGET)),)
  # NOTE: This flag causes kernel panics on some ARM cores. Since the size
  # benefit is almost exclusively for RISC-V, we only apply it for those
  # targets.
  RUSTC_FLAGS += -C force-frame-pointers=no
  # Ensure relocations generated is eligible for linker relaxation.
  # This provide huge space savings.
  RUSTC_FLAGS += -C target-feature=+relax
endif

# RUSTC_FLAGS_TOCK by default extends RUSTC_FLAGS with options that are global
# to all Tock boards.
#
# We use `remap-path-prefix` to remove user-specific filepath strings for error
# reporting from appearing in the generated binary. The first line is used for
# remapping the tock directory, and the second line is for remapping paths to
# the source code of the core library, which end up in the binary as a result of
# our use of `-Zbuild-std=core`.
RUSTC_FLAGS_TOCK ?= \
  $(RUSTC_FLAGS) \
  --remap-path-prefix=$(TOCK_ROOT_DIRECTORY)= \
  --remap-path-prefix=$(RUSTC_SYSROOT)/lib/rustlib/src/rust/library/core=/core/

# Disallow warnings only for continuous integration builds. Disallowing them
# here using the `RUSTC_FLAGS_TOCK` variable ensures that warnings during
# testing won't prevent compilation from succeeding.
ifeq ($(NOWARNINGS),true)
  RUSTC_FLAGS_TOCK += -D warnings
endif

# The following flags should only be passed to the board's binary crate, but
# not to any of its dependencies (the kernel, capsules, chips, etc.). The
# dependencies wouldn't use it, but because the link path is different for each
# board, Cargo wouldn't be able to cache builds of the dependencies.
#
# Indeed, as far as Cargo is concerned, building the kernel with
# `-C link-arg=-L/tock/boards/imix` is different than building the kernel with
# `-C link-arg=-L/tock/boards/hail`, so Cargo would have to rebuild the kernel
# for each board instead of caching it per board (even if in reality the same
# kernel is built because the link-arg isn't used by the kernel).
#
# Ultimately, this should move to the Cargo.toml, for example when
# https://github.com/rust-lang/cargo/pull/7811 is merged into Cargo.
#
# The difference between `RUSTC_FLAGS_TOCK` and `RUSTC_FLAGS_FOR_BIN` is that
# the former is forwarded to all the dependencies (being passed to cargo via
# the `RUSTFLAGS` environment variable), whereas the latter is only applied to
# the final binary crate (being passed as parameter to `cargo rustc`).
RUSTC_FLAGS_FOR_BIN ?= \
  -C link-arg=-L$(abspath .) \

# http://stackoverflow.com/questions/10858261/abort-makefile-if-variable-not-set
# Check that given variables are set and all have non-empty values, print an
# error otherwise.
check_defined = $(strip $(foreach 1,$1,$(if $(value $1),,$(error Undefined variable "$1"))))

# Check that we know the basics of what we are compiling for.
# - `PLATFORM`: The name of the board that the kernel is being compiled for.
# - `TARGET`  : The Rust target architecture the kernel is being compiled for.
$(call check_defined, PLATFORM)
$(call check_defined, TARGET)

# Location of target-specific build.
TARGET_PATH := $(TARGET_DIRECTORY)$(TARGET)

# If environment variable V or VERBOSE is non-empty, be verbose.
ifneq ($(V),)
  VERBOSE_MODE = 1
else ifneq ($(VERBOSE),)
  VERBOSE_MODE = 1
else
  VERBOSE_MODE =
endif

ifeq ($(VERBOSE_MODE),1)
  Q =
  VERBOSE_FLAGS = --verbose
  DEVNULL =
else
  Q = @
  VERBOSE_FLAGS =
  DEVNULL = > /dev/null
endif

# Ask git what version of the Tock kernel we are compiling, so we can include
# this within the binary. If Tock is not within a git repo then we fallback to
# a set string which should be updated with every release.
export TOCK_KERNEL_VERSION := $(shell git describe --tags --always 2> /dev/null || echo "2.1+")

# Allow users to opt out of using rustup.
ifeq ($(NO_RUSTUP),)
# Validate that rustup exists.
RUSTUP_ERROR := $(shell $(RUSTUP) --version > /dev/null 2>&1; echo $$?)
ifneq ($(RUSTUP_ERROR),0)
  $(info Error! rustup not found.)
  $(info Please follow the instructions at https://rustup.rs/ to install rustup.)
  $(info Alternatively, install all required tools and Rust targets and set NO_RUSTUP=1 to disable this check.)
  $(info )
  $(error Rustup required to build Tock.)
endif

# Validate that rustup is new enough.
MINIMUM_RUSTUP_VERSION := 1.23.0
RUSTUP_VERSION := $(strip $(word 2, $(shell $(RUSTUP) --version 2> /dev/null)))
# Check that the semver script exists.
ifneq (,$(wildcard $(TOCK_ROOT_DIRECTORY)tools/semver.sh))
ifeq ($(shell $(TOCK_ROOT_DIRECTORY)tools/semver.sh $(RUSTUP_VERSION) \< $(MINIMUM_RUSTUP_VERSION)), true)
  $(warning Required tool `$(RUSTUP)` is out-of-date.)
  $(warning Running `$(RUSTUP) update` in 3 seconds (ctrl-c to cancel))
  $(shell sleep 3)
  DUMMY := $(shell $(RUSTUP) update)
endif
endif

# Verify that various required Rust components are installed. All of these steps
# only have to be done once per Rust version, but will take some time when
# compiling for the first time.
ifneq ($(shell $(RUSTUP) target list | grep "$(TARGET) (installed)"),$(TARGET) (installed))
  $(warning Request to compile for a missing TARGET, make will install in 5s)
  $(warning Consider updating 'targets' in 'rust-toolchain.toml')
  $(shell sleep 5s && $(RUSTUP) target add $(TARGET))
endif
endif # $(NO_RUSTUP)

# If the user is using the standard toolchain provided as part of the llvm-tools
# rustup component we need to get the full path. rustup should take care of this
# for us by putting in a proxy in .cargo/bin, but until that is setup we
# workaround it.
ifeq ($(TOOLCHAIN),llvm-tools)
  TOOLCHAIN = "$(shell dirname $(shell find $(RUSTC_SYSROOT) -name llvm-size))/llvm"
endif

# Set variables of the key tools we need to compile a Tock kernel. Need to do
# this after we handle if we are using the LLVM tools or not.
SIZE    ?= $(TOOLCHAIN)-size
OBJCOPY ?= $(TOOLCHAIN)-objcopy
OBJDUMP ?= $(TOOLCHAIN)-objdump

# Set additional flags to produce binary from .elf.
#
# - `--strip-sections`: Prevents enormous binaries when SRAM is below flash.
# - `--strip-all`: Remove non-allocated sections outside segments.
#   `.gnu.warning*` and `.ARM.attribute` sections are not removed.
# - `--remove-section .apps`: Prevents the .apps section from being included in
#   the kernel binary file. This section is a placeholder for optionally
#   including application binaries, and only needs to exist in the .elf. By
#   removing it, we prevent the kernel binary from overwriting applications.
OBJCOPY_FLAGS ?= --strip-sections --strip-all --remove-section .apps

# This make variable allows board-specific Makefiles to pass down options to
# the Cargo build command. For example, in boards/<custom_board>/Makefile:
# `CARGO_FLAGS += --features=foo` would pass feature `foo` to the top level
# Cargo.toml.
CARGO_FLAGS ?=

# Add default flags to cargo. Boards can add additional options in
# `CARGO_FLAGS`.
CARGO_FLAGS_TOCK ?= \
  $(VERBOSE_FLAGS) \
  --target=$(TARGET) \
  --package $(PLATFORM) \
  --target-dir=$(TARGET_DIRECTORY) $(CARGO_FLAGS)

# Add default flags to rustdoc.
RUSTDOC_FLAGS_TOCK ?= -D warnings

# Add flags if we are compiling on nightly. If we are on stable, disallow
# features.
#
# - `-Z build-std=core,compiler_builtins`: Build the std library from source
#   using our optimization settings. This leads to significantly smaller binary
#   sizes, and makes debugging easier since debug information for the core
#   library is included in the resulting .elf file. See
#   https://github.com/tock/tock/pull/2847 for more details.
# - `optimize_for_size`: Sets a feature flag in the core library that aims to
#   produce smaller implementations for certain algorithms. See
#   https://github.com/rust-lang/rust/pull/125011 for more details.
# - `--document-hidden-items`: Document internal interfaces when building
#   rustdoc API documentation.
ifneq ($(USE_STABLE_RUST),1)
  CARGO_FLAGS_TOCK += \
<<<<<<< HEAD
    -Z build-std=core,compiler_builtins
=======
    -Z build-std=core,compiler_builtins \
    -Z build-std-features="core/optimize_for_size"
>>>>>>> 32ad86b2
  RUSTDOC_FLAGS_TOCK += -Z unstable-options --document-hidden-items
endif

# Set the default flags we need for objdump to get a .lst file.
OBJDUMP_FLAGS ?= --disassemble-all --source --section-headers --demangle

# Set default flags for size.
SIZE_FLAGS ?=

# Need an extra flag for OBJDUMP if we are on a thumb platform.
ifneq (,$(findstring thumb,$(TARGET)))
  OBJDUMP_FLAGS += --arch-name=thumb
endif

# Additional flags that can be passed to cargo bloat via an environment
# variable. Allows users to pass arbitrary flags supported by cargo bloat to
# customize the output. By default, pass an empty string.
CARGO_BLOAT_FLAGS ?=

# Additional flags that can be passed to print_tock_memory_usage.py via an
# environment variable. By default, pass an empty string.
PTMU_ARGS ?=

# `cargo bloat` does not support `-Z build-std`, so we must remove it from cargo
# flags. See https://github.com/RazrFalcon/cargo-bloat/issues/62.
# As we aren't building the library we also remove the
# `-Z build-std-features="core/optimize_for_size"` argument.
CARGO_FLAGS_TOCK_NO_BUILD_STD := $(filter-out -Z build-std=core,$(CARGO_FLAGS_TOCK))
CARGO_FLAGS_TOCK_NO_BUILD_STD := $(filter-out -Z build-std-features="core/optimize_for_size",$(CARGO_FLAGS_TOCK))

# Check whether the system already has a sha256sum or shasum application
# present. If not, use the custom shipped one.
ifeq (, $(shell sha256sum --version 2>/dev/null))
  ifeq (, $(shell shasum --version 2>/dev/null))
    # No system sha256sum available.
    SHA256SUM := $(CARGO) run --manifest-path $(TOCK_ROOT_DIRECTORY)tools/sha256sum/Cargo.toml -- 2>/dev/null
  else
    # Use shasum found on MacOS.
    SHA256SUM := shasum -a 256
  endif
else
  # Use system sha256sum.
  SHA256SUM := sha256sum
endif

# virtual-function-elimination reduces the size of binaries, but is still
# experimental and has some possible miscompilation issues. This is only enabled
# for some boards by default, but is exposed via the `VFUNC_ELIM=1` option.
#
# For details on virtual-function-elimination see: https://github.com/rust-lang/rust/pull/96285
# See https://github.com/rust-lang/rust/issues/68262 for general tracking
ifneq ($(VFUNC_ELIM),)
	RUSTC_FLAGS += -C lto -Z virtual-function-elimination
endif

# Dump configuration for verbose builds
ifeq ($(VERBOSE_MODE),1)
  $(info )
  $(info *******************************************************)
  $(info TOCK KERNEL BUILD SYSTEM -- VERBOSE BUILD CONFIGURATION)
  $(info *******************************************************)
  $(info MAKEFILE_COMMON_PATH          = $(MAKEFILE_COMMON_PATH))
  $(info TOCK_ROOT_DIRECTORY           = $(TOCK_ROOT_DIRECTORY))
  $(info TARGET_DIRECTORY              = $(TARGET_DIRECTORY))
  $(info )
  $(info PLATFORM                      = $(PLATFORM))
  $(info TARGET                        = $(TARGET))
  $(info TOCK_KERNEL_VERSION           = $(TOCK_KERNEL_VERSION))
  $(info RUSTC_FLAGS                   = $(RUSTC_FLAGS))
  $(info RUSTC_FLAGS_TOCK              = $(RUSTC_FLAGS_TOCK))
  $(info MAKEFLAGS                     = $(MAKEFLAGS))
  $(info OBJDUMP_FLAGS                 = $(OBJDUMP_FLAGS))
  $(info OBJCOPY_FLAGS                 = $(OBJCOPY_FLAGS))
  $(info CARGO_FLAGS                   = $(CARGO_FLAGS))
  $(info CARGO_FLAGS_TOCK              = $(CARGO_FLAGS_TOCK))
  $(info CARGO_FLAGS_TOCK_NO_BUILD_STD = $(CARGO_FLAGS_TOCK_NO_BUILD_STD))
  $(info SIZE_FLAGS                    = $(SIZE_FLAGS))
  $(info CARGO_BLOAT_FLAGS             = $(CARGO_BLOAT_FLAGS))
  $(info )
  $(info TOOLCHAIN                     = $(TOOLCHAIN))
  $(info SIZE                          = $(SIZE))
  $(info OBJCOPY                       = $(OBJCOPY))
  $(info OBJDUMP                       = $(OBJDUMP))
  $(info CARGO                         = $(CARGO))
  $(info RUSTUP                        = $(RUSTUP))
  $(info SHA256SUM                     = $(SHA256SUM))
  $(info )
  $(info cargo --version               = $(shell $(CARGO) --version))
  $(info rustc --version               = $(shell rustc --version))
  $(info rustup --version              = $(shell $(RUSTUP) --version 2>/dev/null))
  $(info *******************************************************)
  $(info )
endif

.PRECIOUS: %.elf
# Support rules

# User-facing targets
.PHONY: all
all: release

# `make check` runs the Rust compiler but does not actually output the final
# binary. This makes checking for Rust errors much faster.
.PHONY: check
check:
	$(Q)$(CARGO) check $(VERBOSE_FLAGS) $(CARGO_FLAGS_TOCK)


.PHONY: clean
clean::
	$(Q)$(CARGO) clean $(VERBOSE_FLAGS) --target-dir=$(TARGET_DIRECTORY)

.PHONY: release
release:  $(TARGET_PATH)/release/$(PLATFORM).bin

.PHONY: debug
debug:  $(TARGET_PATH)/debug/$(PLATFORM).bin

.PHONY: debug-lst
debug-lst:  $(TARGET_PATH)/debug/$(PLATFORM).lst

.PHONY: doc
doc: | target
	@# This mess is all to work around rustdoc giving no way to return an
	@# error if there are warnings. This effectively simulates that.
	$(Q)RUSTDOCFLAGS='$(RUSTDOC_FLAGS_TOCK)' $(CARGO) --color=always doc $(VERBOSE_FLAGS) --release --package $(PLATFORM) --target-dir=$(TARGET_DIRECTORY) 2>&1 | grep -C 9999 warning && (echo "Warnings detected during doc build" && if [[ $$NOWARNINGS == "true" ]]; then echo "Erroring due to CI context" && exit 33; fi) || if [ $$? -eq 33 ]; then exit 1; fi


.PHONY: lst
lst: $(TARGET_PATH)/release/$(PLATFORM).lst

# Helper rule for showing the TARGET used by this board. Useful when building
# the documentation for all boards.
.PHONY: show-target
show-target:
	$(info $(TARGET))

# This rule is a copy of the rule used to build the release target, but `cargo
# rustc` has been replaced with `cargo bloat`. `cargo bloat` replicates the
# interface of `cargo build`, rather than `cargo rustc`, so we need to move
# `RUSTC_FLAGS_FOR_BIN` into the `RUSTFLAGS` environment variable. This only
# means that cargo cannot reuse built dependencies built using `cargo bloat`.
# See the discussion on `RUSTC_FLAGS_FOR_BIN` above for additional details. To
# pass additional flags to `cargo bloat`, populate the CARGO_BLOAT_FLAGS
# environment variable, e.g. run `CARGO_BLOAT_FLAGS=--crates make cargobloat`
.PHONY: cargobloat
cargobloat:
	$(Q)$(CARGO) install cargo-bloat > /dev/null 2>&1 ||  echo 'Error: Failed to install cargo-bloat'
	$(Q)RUSTFLAGS="$(RUSTC_FLAGS_TOCK) $(RUSTC_FLAGS_FOR_BIN)" CARGO_FLAGS="-Z build-std=core" $(CARGO) bloat $(CARGO_FLAGS_TOCK_NO_BUILD_STD) --bin $(PLATFORM) --release $(CARGO_BLOAT_FLAGS)

# To pass additional flags to `cargo cargobloatnoinline`, populate the
# CARGO_BLOAT_FLAGS environment variable, e.g. run `CARGO_BLOAT_FLAGS=--crates
# make cargobloatnoinline`
.PHONY: cargobloatnoinline
cargobloatnoinline:
	$(Q)$(CARGO) install cargo-bloat > \dev\null 2>&1 ||  echo 'Error: Failed to install cargo-bloat'
	$(Q)RUSTFLAGS="$(RUSTC_FLAGS_TOCK) -C inline-threshold=0 $(RUSTC_FLAGS_FOR_BIN)" $(CARGO) bloat $(CARGO_FLAGS_TOCK) --bin $(PLATFORM) --release $(CARGO_BLOAT_FLAGS)

.PHONY: stack-analysis
#stack_analysis: RUSTC_FLAGS_TOCK += -Z emit-stack-sizes
stack-analysis:
	@$ echo $(PLATFORM)
	@$ echo ----------------------
	$(Q)$(MAKE) release RUSTC_FLAGS="$(RUSTC_FLAGS) -Z emit-stack-sizes" $(DEVNULL) 2>&1
	$(Q)$(TOCK_ROOT_DIRECTORY)/tools/stack_analysis.sh $(TARGET_PATH)/release/$(PLATFORM).elf

# Run the `print_tock_memory_usage.py` script for this board.
.PHONY: memory
memory: $(TARGET_PATH)/release/$(PLATFORM).elf
	$(TOCK_ROOT_DIRECTORY)tools/print_tock_memory_usage.py --objdump $(OBJDUMP) -w $(PTMU_ARGS) $<

# Support rules

target:
	@mkdir -p $(TARGET_PATH)

# Cargo outputs an elf file (just without a file extension)
%.elf: %
	$(Q)cp $< $@


%.bin: %.elf
	$(Q)$(OBJCOPY) --output-target=binary $(OBJCOPY_FLAGS) $< $@
	$(Q)$(SHA256SUM) $@

%.lst: %.elf
	$(Q)$(OBJDUMP) $(OBJDUMP_FLAGS) $< > $@


$(TOCK_ROOT_DIRECTORY)tools/sha256sum/target/debug/sha256sum:
	$(Q)$(CARGO) build $(VERBOSE_FLAGS) --manifest-path $(TOCK_ROOT_DIRECTORY)tools/sha256sum/Cargo.toml


# Cargo-drivers
# We want to always invoke cargo (yay nested build systems), so these need to
# be phony, which means they can't be pattern rules.

.PHONY: $(TARGET_PATH)/release/$(PLATFORM)
$(TARGET_PATH)/release/$(PLATFORM):
	$(Q)RUSTFLAGS="$(RUSTC_FLAGS_TOCK)" $(CARGO) rustc  $(CARGO_FLAGS_TOCK) --bin $(PLATFORM) --release -- $(RUSTC_FLAGS_FOR_BIN)
	$(Q)$(SIZE) $(SIZE_FLAGS) $@

.PHONY: $(TARGET_PATH)/debug/$(PLATFORM)
$(TARGET_PATH)/debug/$(PLATFORM):
	$(Q)RUSTFLAGS="$(RUSTC_FLAGS_TOCK)" $(CARGO) rustc  $(CARGO_FLAGS_TOCK) --bin $(PLATFORM) -- $(RUSTC_FLAGS_FOR_BIN)
	$(Q)$(SIZE) $(SIZE_FLAGS) $@<|MERGE_RESOLUTION|>--- conflicted
+++ resolved
@@ -254,12 +254,8 @@
 #   rustdoc API documentation.
 ifneq ($(USE_STABLE_RUST),1)
   CARGO_FLAGS_TOCK += \
-<<<<<<< HEAD
-    -Z build-std=core,compiler_builtins
-=======
     -Z build-std=core,compiler_builtins \
     -Z build-std-features="core/optimize_for_size"
->>>>>>> 32ad86b2
   RUSTDOC_FLAGS_TOCK += -Z unstable-options --document-hidden-items
 endif
 
