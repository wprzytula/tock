--- conflicted
+++ resolved
@@ -14,12 +14,7 @@
     };};
 }
 
-<<<<<<< HEAD
-pub type ProcessCheckerMachineComponentType =
-    capsules_system::process_checker::basic::AppCheckerSha256;
-=======
 pub type ProcessCheckerMachineComponentType = kernel::process::ProcessCheckerMachine;
->>>>>>> 32ad86b2
 
 pub struct ProcessCheckerMachineComponent {
     policy: &'static dyn kernel::process_checker::AppCredentialsPolicy<'static>,
