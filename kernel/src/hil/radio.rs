// Licensed under the Apache License, Version 2.0 or the MIT License.
// SPDX-License-Identifier: Apache-2.0 OR MIT
// Copyright Tock Contributors 2022.

//! Interface for sending and receiving IEEE 802.15.4 packets.
//!
//! Hardware independent interface for an 802.15.4 radio. Note that
//! configuration commands are asynchronous and must be committed with a call to
//! config_commit. For example, calling set_address will change the source
//! address of packets but does not change the address stored in hardware used
//! for address recognition. This must be committed to hardware with a call to
//! config_commit. Please see the relevant TRD for more details.

use crate::ErrorCode;

/// Client trait for when sending a packet is finished.
pub trait TxClient {
    /// Send is complete or an error occurred during transmission.
    ///
    /// ## Arguments
    ///
    /// - `buf`: Buffer of the transmitted packet.
    /// - `acked`: Set to true if the sender received an acknowledgement after
    ///   transmitting. Note, this is only set on a confirmed ACK; if the
    ///   transmission did not request an ACK this will be set to false.
    /// - `result`: Status of the transmission. `Ok(())` when the packet was
    ///   sent successfully. On `Err()`, valid errors are:
    ///   - `ErrorCode::BUSY`: The channel was never clear and we could not
    ///     transmit.
    ///   - `ErrorCode::FAIL`: Internal TX error occurred.
    fn send_done(&self, buf: &'static mut [u8], acked: bool, result: Result<(), ErrorCode>);
}

/// Client for receiving packets.
pub trait RxClient {
    /// Packet was received.
    ///
    /// ## Arguments
    ///
    /// - `buf`: Buffer containing the packet. This is the buffer provided via
    ///   `RadioData::set_receive_buffer()`. The structure of this buffer is the
    ///   same as in the TX case, as described in this HIL. That is, the first
    ///   byte is reserved, and the full 802.15.4 starts with the PHR in the
    ///   second byte.
    /// - `frame_len`: Length of the received frame, excluding the MAC footer.
    ///   In other words, this length is PHR-MFR_SIZE. Note, this length does
    ///   _not_ correspond to the length of data from the start of the buffer.
    ///   This length is from the third byte in the buffer (i.e.,
    ///   `buf[2:2+frame_length]`).
    /// - `lqi`: The Link Quality Indicator as measured by the receiver during
    ///   the packet reception. This is on the scale as specified in the IEEE
    ///   802.15.4 specification (section 6.9.8), with value 0 being the lowest
    ///   detectable signal and value 0xff as the highest quality detectable
    ///   signal.
    /// - `crc_valid`: Whether the CRC check matched the received frame. Note,
    ///   the MFR bytes are not required to be stored in `buf` so using this
    ///   argument is the only reliable method for checking the CRC.
    /// - `result`: Status of the reception. `Ok(())` when the packet was
    ///   received normally. On `Err()`, valid errors are:
    ///   - `ErrorCode::NOMEM`: Ack was requested, but there was no buffer
    ///     available to transmit an ACK.
    ///   - `ErrorCode::FAIL`: Internal error occurred.
    fn receive(
        &self,
        buf: &'static mut [u8],
        frame_len: usize,
        lqi: u8,
        crc_valid: bool,
        result: Result<(), ErrorCode>,
    );
}

/// Client for callbacks after the radio is configured.
pub trait ConfigClient {
    /// Configuring the radio has finished.
    ///
    /// ## Arguments
    ///
    /// - `result`: Status of the configuration procedure. `Ok(())` if all
    ///   options were set as expected. On `Err()`, valid errors are:
    ///   - `ErrorCode::FAIL`: Internal error occurred.
    fn config_done(&self, result: Result<(), ErrorCode>);
}

/// Client for callbacks when the radio's power state changes.
pub trait PowerClient {
    /// The power state of the radio changed. This is called when the radio has
    /// turned on or off.
    ///
    /// ## Arguments
    ///
    /// - `on`: True if the radio is now on. False otherwise.
    fn changed(&self, on: bool);
}

// These constants are used for interacting with the SPI buffer, which contains
// a 1-byte SPI command, a 1-byte PHY header, and then the 802.15.4 frame. In
// theory, the number of extra bytes in front of the frame can depend on the
// particular method used to communicate with the radio, but we leave this as a
// constant in this generic trait for now.
//
// Furthermore, the minimum MHR size assumes that
//
// - The source PAN ID is omitted
// - There is no auxiliary security header
// - There are no IEs
//
// ```text
// +---------+-----+--------+-------------+-----+-----+
// | SPI com | PHR | MHR    | MAC payload | MFR | LQI |
// +---------+-----+--------+-------------+-----+-----+
// \______ Static buffer for implementation __________/
//                 \_________ PSDU _____________/
// \___ 2 bytes ___/                            \1byte/
// ```

/// Length of the physical layer header. This is the Frame length field.
pub const PHR_SIZE: usize = 1;
/// Length of the Frame Control field in the MAC header.
pub const MHR_FC_SIZE: usize = 2;
/// Length of the MAC footer. Contains the CRC.
pub const MFR_SIZE: usize = 2;
/// Maximum length of a MAC frame.
pub const MAX_MTU: usize = 127;
/// Minimum length of the MAC frame (except for acknowledgements). This is
/// explained in Table 21 of the specification.
pub const MIN_FRAME_SIZE: usize = 9;
/// Maximum length of a MAC frame.
pub const MAX_FRAME_SIZE: usize = MAX_MTU;

/// Location in the buffer of the physical layer header. This is the location of
/// the Frame length byte.
pub const PHR_OFFSET: usize = 1;
/// Location in the buffer of the PSDU. This is equivalent to the start of the
/// MAC payload.
pub const PSDU_OFFSET: usize = 2;
<<<<<<< HEAD
pub const LQI_SIZE: usize = 1;
pub const MAX_BUF_SIZE: usize = PSDU_OFFSET + MAX_MTU + LQI_SIZE;
pub const MIN_PAYLOAD_OFFSET: usize = PSDU_OFFSET + MIN_MHR_SIZE;
=======
/// Length of the reserved space in the buffer for a SPI command.
pub const SPI_HEADER_SIZE: usize = 1;
/// Length of the reserved space in the buffer for LQI information.
pub const LQI_SIZE: usize = 1;
/// Required buffer size for implementations of this HIL.
pub const MAX_BUF_SIZE: usize = SPI_HEADER_SIZE + PHR_SIZE + MAX_MTU + LQI_SIZE;
>>>>>>> 32ad86b2

/// General Radio trait that supports configuration and TX/RX.
pub trait Radio<'a>: RadioConfig<'a> + RadioData<'a> {}
// Provide blanket implementations for trait group
impl<'a, T: RadioConfig<'a> + RadioData<'a>> Radio<'a> for T {}

/// Configure the 802.15.4 radio.
pub trait RadioConfig<'a> {
<<<<<<< HEAD
    fn initialize(&self) -> Result<(), ErrorCode>;
=======
    /// Initialize the radio.
    ///
    /// This should perform any needed initialization, but should not turn the
    /// radio on.
    ///
    /// ## Return
    ///
    /// `Ok(())` on success. On `Err()`, valid errors are:
    ///
    /// - `ErrorCode::FAIL`: Internal error occurred.
    fn initialize(&self) -> Result<(), ErrorCode>;

    /// Reset the radio.
    ///
    /// Perform a radio reset which may reset the internal state of the radio.
    ///
    /// ## Return
    ///
    /// `Ok(())` on success. On `Err()`, valid errors are:
    ///
    /// - `ErrorCode::FAIL`: Internal error occurred.
>>>>>>> 32ad86b2
    fn reset(&self) -> Result<(), ErrorCode>;

    /// Start the radio.
    ///
    /// This should put the radio into receive mode.
    ///
    /// ## Return
    ///
    /// `Ok(())` on success. On `Err()`, valid errors are:
    ///
    /// - `ErrorCode::FAIL`: Internal error occurred.
    fn start(&self) -> Result<(), ErrorCode>;

    /// Stop the radio.
    ///
    /// This should turn the radio off, disabling receive mode, and put the
    /// radio into a low power state.
    ///
    /// ## Return
    ///
    /// `Ok(())` on success. On `Err()`, valid errors are:
    ///
    /// - `ErrorCode::FAIL`: Internal error occurred.
    fn stop(&self) -> Result<(), ErrorCode>;

    /// Check if the radio is currently on.
    ///
    /// ## Return
    ///
    /// True if the radio is on, false otherwise.
    fn is_on(&self) -> bool;

    /// Check if the radio is currently busy transmitting or receiving a packet.
    ///
    /// If this returns `true`, the radio is unable to start another operation.
    ///
    /// ## Return
    ///
    /// True if the radio is busy, false otherwise.
    fn busy(&self) -> bool;

    /// Set the client that is called when the radio changes power states.
    fn set_power_client(&self, client: &'a dyn PowerClient);

    /// Commit the configuration calls to the radio.
    ///
    /// This will set the address, PAN ID, TX power, and channel to the
    /// specified values within the radio hardware. When this finishes, this
    /// will issue a callback to the config client when done.
    fn config_commit(&self);

    /// Set the client that is called when configuration finishes.
    fn set_config_client(&self, client: &'a dyn ConfigClient);

    /// Get the 802.15.4 short (16-bit) address for the radio.
    ///
    /// ## Return
    ///
    /// The radio's short address.
    fn get_address(&self) -> u16;

    /// Get the 802.15.4 extended (64-bit) address for the radio.
    ///
    /// ## Return
    ///
    /// The radio's extended address.
    fn get_address_long(&self) -> [u8; 8];

    /// Get the 802.15.4 16-bit PAN ID for the radio.
    ///
    /// ## Return
    ///
    /// The radio's PAN ID.
    fn get_pan(&self) -> u16;

    /// Get the radio's transmit power.
    ///
    /// ## Return
    ///
    /// The transmit power setting used by the radio, in dBm.
    fn get_tx_power(&self) -> i8;

    /// Get the 802.15.4 channel the radio is currently using.
    ///
    /// ## Return
    ///
    /// The channel number.
    fn get_channel(&self) -> u8;

    /// Set the 802.15.4 short (16-bit) address for the radio.
    ///
    /// Note, calling this function configures the software driver, but does not
    /// take effect in the radio hardware. Call `RadioConfig::config_commit()`
    /// to set the configuration settings in the radio hardware.
    ///
    /// ## Argument
    ///
    /// - `addr`: The short address.
    fn set_address(&self, addr: u16);

    /// Set the 802.15.4 extended (64-bit) address for the radio.
    ///
    /// Note, calling this function configures the software driver, but does not
    /// take effect in the radio hardware. Call `RadioConfig::config_commit()`
    /// to set the configuration settings in the radio hardware.
    ///
    /// ## Argument
    ///
    /// - `addr`: The extended address.
    fn set_address_long(&self, addr: [u8; 8]);

    /// Set the 802.15.4 PAN ID (16-bit) for the radio.
    ///
    /// Note, calling this function configures the software driver, but does not
    /// take effect in the radio hardware. Call `RadioConfig::config_commit()`
    /// to set the configuration settings in the radio hardware.
    ///
    /// ## Argument
    ///
    /// - `id`: The PAN ID.
    fn set_pan(&self, id: u16);

    /// Set the radio's transmit power.
    ///
    /// Note, calling this function configures the software driver, but does not
    /// take effect in the radio hardware. Call `RadioConfig::config_commit()`
    /// to set the configuration settings in the radio hardware.
    ///
    /// ## Argument
    ///
    /// - `power`: The transmit power in dBm.
    ///
    /// ## Return
    ///
    /// `Ok(())` on success. On `Err()`, valid errors are:
    ///
    /// - `ErrorCode::INVAL`: The transmit power is above acceptable limits.
    /// - `ErrorCode::NOSUPPORT`: The transmit power is not supported by the
    ///   radio.
    /// - `ErrorCode::FAIL`: Internal error occurred.
    fn set_tx_power(&self, power: i8) -> Result<(), ErrorCode>;

    /// Set the 802.15.4 channel for the radio.
    ///
    /// Note, calling this function configures the software driver, but does not
    /// take effect in the radio hardware. Call `RadioConfig::config_commit()`
    /// to set the configuration settings in the radio hardware.
    ///
    /// ## Argument
    ///
    /// - `chan`: The 802.15.4 channel.
    fn set_channel(&self, chan: RadioChannel);
}

/// Send and receive packets with the 802.15.4 radio.
pub trait RadioData<'a> {
    /// Set the client that will be called when packets are transmitted.
    fn set_transmit_client(&self, client: &'a dyn TxClient);
<<<<<<< HEAD
    fn set_receive_client(&self, client: &'a dyn RxClient);

=======

    /// Set the client that will be called when packets are received.
    fn set_receive_client(&self, client: &'a dyn RxClient);

    /// Set the buffer to receive packets into.
    ///
    /// ## Argument
    ///
    /// - `receive_buffer`: The buffer to receive into. Must be at least
    ///   `MAX_BUF_SIZE` bytes long.
>>>>>>> 32ad86b2
    fn set_receive_buffer(&self, receive_buffer: &'static mut [u8]);

    /// Transmit a packet.
    ///
    /// The radio will create and insert the PHR (Frame length) field.
    ///
    /// ## Argument
    ///
    /// - `buf`: Buffer with the MAC layer 802.15.4 frame to be transmitted.
    ///   The buffer must conform to the buffer formatted documented in the HIL.
    ///   That is, the MAC payload (PSDU) must start at the third byte.
    ///   The first byte must be reserved for the radio driver (i.e.
    ///   for a SPI transaction) and the second byte is reserved for the PHR.
    ///   The buffer must be at least `frame_len` + 2 + MFR_SIZE` bytes long.
    /// - `frame_len`: The length of the MAC payload, not including the MFR.
    ///
    /// ## Return
    ///
    /// `Ok(())` on success. On `Err()`, valid errors are:
    ///
    /// - `ErrorCode::OFF`: The radio is off and cannot transmit.
    /// - `ErrorCode::BUSY`: The radio is busy. This is likely to occur because
    ///   the radio is already transmitting a packet.
    /// - `ErrorCode::SIZE`: The buffer does not have room for the MFR (CRC).
    /// - `ErrorCode::FAIL`: Internal error occurred.
    fn transmit(
        &self,
        buf: &'static mut [u8],
        frame_len: usize,
    ) -> Result<(), (ErrorCode, &'static mut [u8])>;
}

/// IEEE 802.15.4 valid channels.
#[derive(PartialEq, Debug, Copy, Clone)]
pub enum RadioChannel {
    Channel11 = 5,
    Channel12 = 10,
    Channel13 = 15,
    Channel14 = 20,
    Channel15 = 25,
    Channel16 = 30,
    Channel17 = 35,
    Channel18 = 40,
    Channel19 = 45,
    Channel20 = 50,
    Channel21 = 55,
    Channel22 = 60,
    Channel23 = 65,
    Channel24 = 70,
    Channel25 = 75,
    Channel26 = 80,
}

impl RadioChannel {
    /// Get the IEEE 802.15.4 channel number for the `RadioChannel`.
    ///
    /// ## Return
    ///
    /// A 1 byte number corresponding to the channel number.
    pub fn get_channel_number(&self) -> u8 {
        match *self {
            RadioChannel::Channel11 => 11,
            RadioChannel::Channel12 => 12,
            RadioChannel::Channel13 => 13,
            RadioChannel::Channel14 => 14,
            RadioChannel::Channel15 => 15,
            RadioChannel::Channel16 => 16,
            RadioChannel::Channel17 => 17,
            RadioChannel::Channel18 => 18,
            RadioChannel::Channel19 => 19,
            RadioChannel::Channel20 => 20,
            RadioChannel::Channel21 => 21,
            RadioChannel::Channel22 => 22,
            RadioChannel::Channel23 => 23,
            RadioChannel::Channel24 => 24,
            RadioChannel::Channel25 => 25,
            RadioChannel::Channel26 => 26,
        }
    }
}

impl TryFrom<u8> for RadioChannel {
    type Error = ();
    /// Try to convert a 1 byte channel number to a `RadioChannel`
    ///
    /// ## Argument
    ///
    /// - `val`: The channel number to convert.
    ///
    /// ## Return
    ///
    /// Returns `Ok(RadioChannel)` if `val` is a valid IEEE 802.15.4 2.4 GHz
    /// channel number. Otherwise, returns `Err(())`.
    fn try_from(val: u8) -> Result<RadioChannel, ()> {
        match val {
            11 => Ok(RadioChannel::Channel11),
            12 => Ok(RadioChannel::Channel12),
            13 => Ok(RadioChannel::Channel13),
            14 => Ok(RadioChannel::Channel14),
            15 => Ok(RadioChannel::Channel15),
            16 => Ok(RadioChannel::Channel16),
            17 => Ok(RadioChannel::Channel17),
            18 => Ok(RadioChannel::Channel18),
            19 => Ok(RadioChannel::Channel19),
            20 => Ok(RadioChannel::Channel20),
            21 => Ok(RadioChannel::Channel21),
            22 => Ok(RadioChannel::Channel22),
            23 => Ok(RadioChannel::Channel23),
            24 => Ok(RadioChannel::Channel24),
            25 => Ok(RadioChannel::Channel25),
            26 => Ok(RadioChannel::Channel26),
            _ => Err(()),
        }
    }
}<|MERGE_RESOLUTION|>--- conflicted
+++ resolved
@@ -134,18 +134,12 @@
 /// Location in the buffer of the PSDU. This is equivalent to the start of the
 /// MAC payload.
 pub const PSDU_OFFSET: usize = 2;
-<<<<<<< HEAD
-pub const LQI_SIZE: usize = 1;
-pub const MAX_BUF_SIZE: usize = PSDU_OFFSET + MAX_MTU + LQI_SIZE;
-pub const MIN_PAYLOAD_OFFSET: usize = PSDU_OFFSET + MIN_MHR_SIZE;
-=======
 /// Length of the reserved space in the buffer for a SPI command.
 pub const SPI_HEADER_SIZE: usize = 1;
 /// Length of the reserved space in the buffer for LQI information.
 pub const LQI_SIZE: usize = 1;
 /// Required buffer size for implementations of this HIL.
 pub const MAX_BUF_SIZE: usize = SPI_HEADER_SIZE + PHR_SIZE + MAX_MTU + LQI_SIZE;
->>>>>>> 32ad86b2
 
 /// General Radio trait that supports configuration and TX/RX.
 pub trait Radio<'a>: RadioConfig<'a> + RadioData<'a> {}
@@ -154,9 +148,6 @@
 
 /// Configure the 802.15.4 radio.
 pub trait RadioConfig<'a> {
-<<<<<<< HEAD
-    fn initialize(&self) -> Result<(), ErrorCode>;
-=======
     /// Initialize the radio.
     ///
     /// This should perform any needed initialization, but should not turn the
@@ -178,7 +169,6 @@
     /// `Ok(())` on success. On `Err()`, valid errors are:
     ///
     /// - `ErrorCode::FAIL`: Internal error occurred.
->>>>>>> 32ad86b2
     fn reset(&self) -> Result<(), ErrorCode>;
 
     /// Start the radio.
@@ -337,10 +327,6 @@
 pub trait RadioData<'a> {
     /// Set the client that will be called when packets are transmitted.
     fn set_transmit_client(&self, client: &'a dyn TxClient);
-<<<<<<< HEAD
-    fn set_receive_client(&self, client: &'a dyn RxClient);
-
-=======
 
     /// Set the client that will be called when packets are received.
     fn set_receive_client(&self, client: &'a dyn RxClient);
@@ -351,7 +337,6 @@
     ///
     /// - `receive_buffer`: The buffer to receive into. Must be at least
     ///   `MAX_BUF_SIZE` bytes long.
->>>>>>> 32ad86b2
     fn set_receive_buffer(&self, receive_buffer: &'static mut [u8]);
 
     /// Transmit a packet.
