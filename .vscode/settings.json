--- conflicted
+++ resolved
@@ -3,11 +3,7 @@
     "editor.defaultFormatter": "rust-lang.rust-analyzer",
     "editor.formatOnSave": true,
     "rust-analyzer.server.extraEnv": {
-<<<<<<< HEAD
-        "RUSTUP_TOOLCHAIN": "nightly-2024-04-19"
-=======
         "RUSTUP_TOOLCHAIN": "nightly-2024-05-26"
->>>>>>> 32ad86b2
     },
     "rust-analyzer.check.allTargets": false,
     "rust-analyzer.check.workspace": false,
