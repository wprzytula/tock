#!/usr/bin/env bash

# Licensed under the Apache License, Version 2.0 or the MIT License.
# SPDX-License-Identifier: Apache-2.0 OR MIT
# Copyright Tock Contributors 2023.
#
# Script used to install additional requirements to the base Netlify image.
#
# Should not be used or relied on outside of Netlify context
# (exception: the docs-ci GitHub actions workflow, see issue #3428).
#
#  Author: Pat Pannuto <pat.pannuto@gmail.com>


set -e
set -u
set -x

# Install rust stuff that we need
<<<<<<< HEAD
curl https://sh.rustup.rs -sSf | sh -s -- -y --default-toolchain nightly-2024-04-19
=======
curl https://sh.rustup.rs -sSf | sh -s -- -y --default-toolchain nightly-2024-05-26
>>>>>>> 32ad86b2

# And fixup path for the newly installed rust stuff
export PATH="$PATH:$HOME/.cargo/bin"

# Do the actual work
make ci-runner-netlify<|MERGE_RESOLUTION|>--- conflicted
+++ resolved
@@ -17,11 +17,7 @@
 set -x
 
 # Install rust stuff that we need
-<<<<<<< HEAD
-curl https://sh.rustup.rs -sSf | sh -s -- -y --default-toolchain nightly-2024-04-19
-=======
 curl https://sh.rustup.rs -sSf | sh -s -- -y --default-toolchain nightly-2024-05-26
->>>>>>> 32ad86b2
 
 # And fixup path for the newly installed rust stuff
 export PATH="$PATH:$HOME/.cargo/bin"
